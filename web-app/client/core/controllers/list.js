--- conflicted
+++ resolved
@@ -21,11 +21,7 @@
 		__plurals: {
 			'App': 'apps',
 			'Flow': 'flows',
-<<<<<<< HEAD
-			'Mapreduce': 'mapreduces',
-=======
 			'Mapreduce': 'mapreduce',
->>>>>>> 210e9a77
 			'Workflow': 'workflows',
 			'Stream': 'streams',
 			'Procedure': 'procedures',
