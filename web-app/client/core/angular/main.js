--- conflicted
+++ resolved
@@ -81,18 +81,11 @@
     angular,
 
     // Controllers.
-<<<<<<< HEAD
+    BaseCtrl,
     OverviewCtrl,
     ResourcesCtrl,
     AppsCtrl,
     FlowsCtrl,
-=======
-    BaseCtrl,
-    OverviewCtrl, 
-    ResourcesCtrl, 
-    AppsCtrl, 
-    FlowsCtrl, 
->>>>>>> c22af9ab
     DatasetsCtrl,
     ProceduresCtrl,
     StreamsCtrl,
