/*
 * Copyright © 2014-2015 Cask Data, Inc.
 *
 * Licensed under the Apache License, Version 2.0 (the "License"); you may not
 * use this file except in compliance with the License. You may obtain a copy of
 * the License at
 *
 * http://www.apache.org/licenses/LICENSE-2.0
 *
 * Unless required by applicable law or agreed to in writing, software
 * distributed under the License is distributed on an "AS IS" BASIS, WITHOUT
 * WARRANTIES OR CONDITIONS OF ANY KIND, either express or implied. See the
 * License for the specific language governing permissions and limitations under
 * the License.
 */

package co.cask.cdap.internal.app.store;

import co.cask.cdap.AllProgramsApp;
import co.cask.cdap.AppWithNoServices;
import co.cask.cdap.AppWithServices;
import co.cask.cdap.AppWithWorkflow;
import co.cask.cdap.FlowMapReduceApp;
import co.cask.cdap.NoProgramsApp;
import co.cask.cdap.ToyApp;
import co.cask.cdap.WordCountApp;
import co.cask.cdap.api.ProgramSpecification;
import co.cask.cdap.api.annotation.Handle;
import co.cask.cdap.api.annotation.Output;
import co.cask.cdap.api.annotation.ProcessInput;
import co.cask.cdap.api.annotation.UseDataSet;
import co.cask.cdap.api.app.AbstractApplication;
import co.cask.cdap.api.app.ApplicationContext;
import co.cask.cdap.api.data.stream.Stream;
import co.cask.cdap.api.dataset.DatasetProperties;
import co.cask.cdap.api.dataset.lib.IndexedTable;
import co.cask.cdap.api.dataset.lib.IndexedTableDefinition;
import co.cask.cdap.api.dataset.lib.KeyValueTable;
import co.cask.cdap.api.dataset.table.Table;
import co.cask.cdap.api.flow.FlowSpecification;
import co.cask.cdap.api.flow.flowlet.AbstractFlowlet;
import co.cask.cdap.api.flow.flowlet.OutputEmitter;
import co.cask.cdap.api.mapreduce.AbstractMapReduce;
import co.cask.cdap.api.procedure.AbstractProcedure;
import co.cask.cdap.api.schedule.SchedulableProgramType;
import co.cask.cdap.api.schedule.Schedule;
import co.cask.cdap.api.schedule.ScheduleSpecification;
<<<<<<< HEAD
import co.cask.cdap.api.schedule.TimeSchedule;
=======
import co.cask.cdap.api.schedule.Schedules;
>>>>>>> 7ccc787e
import co.cask.cdap.api.service.ServiceSpecification;
import co.cask.cdap.api.workflow.ScheduleProgramInfo;
import co.cask.cdap.app.ApplicationSpecification;
import co.cask.cdap.app.DefaultAppConfigurer;
import co.cask.cdap.app.program.Program;
import co.cask.cdap.app.runtime.ProgramController;
import co.cask.cdap.common.conf.Constants;
import co.cask.cdap.internal.app.Specifications;
import co.cask.cdap.proto.AdapterSpecification;
import co.cask.cdap.proto.Id;
import co.cask.cdap.proto.ProgramRunStatus;
import co.cask.cdap.proto.ProgramType;
import co.cask.cdap.proto.RunRecord;
import co.cask.cdap.proto.Sink;
import co.cask.cdap.proto.Source;
import co.cask.cdap.test.internal.AppFabricTestHelper;
import co.cask.cdap.test.internal.DefaultId;
import com.google.common.base.Charsets;
import com.google.common.base.Throwables;
import com.google.common.collect.ImmutableMap;
import com.google.common.collect.Sets;
import com.google.inject.Injector;
import org.apache.twill.filesystem.LocalLocationFactory;
import org.apache.twill.filesystem.LocationFactory;
import org.junit.Assert;
import org.junit.Before;
import org.junit.BeforeClass;
import org.junit.Test;

import java.util.List;
import java.util.Map;
import java.util.NoSuchElementException;
import java.util.Set;

/**
 *
 */
public class DefaultStoreTest {
  private static DefaultStore store;

  @BeforeClass
  public static void beforeClass() throws Exception {
    Injector injector = AppFabricTestHelper.getInjector();
    store = injector.getInstance(DefaultStore.class);
  }

  @Before
  public void before() throws Exception {
    store.clear();
    LocationFactory locationFactory = AppFabricTestHelper.getInjector().getInstance(LocationFactory.class);
    locationFactory.create(Constants.DEFAULT_NAMESPACE).delete(true);
  }

  @Test
  public void testLoadingProgram() throws Exception {
    AppFabricTestHelper.deployApplication(ToyApp.class);
    Program program = store.loadProgram(Id.Program.from(DefaultId.NAMESPACE.getId(), "ToyApp", "ToyFlow"),
                                        ProgramType.FLOW);
    Assert.assertNotNull(program);
  }

  @Test(expected = RuntimeException.class)
  public void testStopBeforeStart() throws RuntimeException {
    Id.Program programId = Id.Program.from("account1", "invalidApp", "InvalidFlowOperation");
    long now = System.currentTimeMillis();
    store.setStop(programId, "runx", now, ProgramController.State.ERROR);
  }

  @Test
  public void testConcurrentStopStart() throws Exception {
    // Two programs that start/stop at same time
    // Should have two run history.
    Id.Program programId = Id.Program.from("account1", "concurrentApp", "concurrentFlow");
    long now = System.currentTimeMillis();

    store.setStart(programId, "run1", now - 1000);
    store.setStart(programId, "run2", now - 1000);

    store.setStop(programId, "run1", now, ProgramController.State.STOPPED);
    store.setStop(programId, "run2", now, ProgramController.State.STOPPED);

    List<RunRecord> history = store.getRuns(programId, ProgramRunStatus.ALL,
                                            Long.MIN_VALUE, Long.MAX_VALUE, Integer.MAX_VALUE);
    Assert.assertEquals(2, history.size());
  }

  @Test
  public void testLogProgramRunHistory() throws Exception {
    // record finished flow
    Id.Program programId = Id.Program.from("account1", "application1", "flow1");
    long now = System.currentTimeMillis();

    store.setStart(programId, "run1", now - 2000);
    store.setStop(programId, "run1", now - 1000, ProgramController.State.ERROR);

    // record another finished flow
    store.setStart(programId, "run2", now - 1000);
    store.setStop(programId, "run2", now - 500, ProgramController.State.STOPPED);

    // record not finished flow
    store.setStart(programId, "run3", now);

    // record run of different program
    Id.Program programId2 = Id.Program.from("account1", "application1", "flow2");
    store.setStart(programId2, "run4", now - 500);
    store.setStop(programId2, "run4", now - 400, ProgramController.State.STOPPED);

    // record for different account
    store.setStart(Id.Program.from("account2", "application1", "flow1"), "run3", now - 300);

    // we should probably be better with "get" method in DefaultStore interface to do that, but we don't have one
    List<RunRecord> successHistory = store.getRuns(programId, ProgramRunStatus.COMPLETED,
                                                   Long.MIN_VALUE, Long.MAX_VALUE, Integer.MAX_VALUE);

    List<RunRecord> failureHistory = store.getRuns(programId, ProgramRunStatus.FAILED,
                                                   Long.MIN_VALUE, Long.MAX_VALUE, Integer.MAX_VALUE);

    // only finished + succeeded runs should be returned
    Assert.assertEquals(1, successHistory.size());
    // only finished + failed runs should be returned
    Assert.assertEquals(1, failureHistory.size());
    // records should be sorted by start time latest to earliest
    RunRecord run = successHistory.get(0);
    Assert.assertEquals(now - 1000, run.getStartTs());
    Assert.assertEquals(now - 500, run.getStopTs());
    Assert.assertEquals(ProgramController.State.STOPPED.getRunStatus(), run.getStatus());

    run = failureHistory.get(0);
    Assert.assertEquals(now - 2000, run.getStartTs());
    Assert.assertEquals(now - 1000, run.getStopTs());
    Assert.assertEquals(ProgramController.State.ERROR.getRunStatus(), run.getStatus());
  }

  @Test
  public void testAddApplication() throws Exception {
    ApplicationSpecification spec = Specifications.from(new WordCountApp());
    Id.Application id = new Id.Application(new Id.Namespace("account1"), "application1");
    store.addApplication(id, spec, new LocalLocationFactory().create("/foo/path/application1.jar"));

    ApplicationSpecification stored = store.getApplication(id);
    assertWordCountAppSpecAndInMetadataStore(stored);

    Assert.assertEquals("/foo/path/application1.jar", store.getApplicationArchiveLocation(id).toURI().getPath());
  }

  @Test
  public void testUpdateSameApplication() throws Exception {
    ApplicationSpecification spec = Specifications.from(new WordCountApp());
    Id.Application id = new Id.Application(new Id.Namespace("account1"), "application1");
    store.addApplication(id, spec, new LocalLocationFactory().create("/foo/path/application1.jar"));
    // update
    store.addApplication(id, spec, new LocalLocationFactory().create("/foo/path/application1_modified.jar"));

    ApplicationSpecification stored = store.getApplication(id);
    assertWordCountAppSpecAndInMetadataStore(stored);
    Assert.assertEquals("/foo/path/application1_modified.jar",
                        store.getApplicationArchiveLocation(id).toURI().getPath());
  }

  @Test
  public void testUpdateChangedApplication() throws Exception {
    Id.Application id = new Id.Application(new Id.Namespace("account1"), "application1");

    store.addApplication(id, Specifications.from(new FooApp()), new LocalLocationFactory().create("/foo"));
    // update
    store.addApplication(id, Specifications.from(new ChangedFooApp()), new LocalLocationFactory().create("/foo"));

    ApplicationSpecification stored = store.getApplication(id);
    assertChangedFooAppSpecAndInMetadataStore(stored);
  }

  private static class FooApp extends AbstractApplication {
    @Override
    public void configure() {
      setName("FooApp");
      setDescription("Foo App");
      addStream(new Stream("stream1"));
      addStream(new Stream("stream2"));
      createDataset("dataset1", Table.class);
      createDataset("dataset2", KeyValueTable.class);
      addFlow(new FlowImpl("flow1"));
      addFlow(new FlowImpl("flow2"));
      addProcedure(new ProcedureImpl("procedure1"));
      addProcedure(new ProcedureImpl("procedure2"));
      addMapReduce(new FooMapReduceJob("mrJob1"));
      addMapReduce(new FooMapReduceJob("mrJob2"));
    }
  }

  private static class ChangedFooApp extends AbstractApplication {
    @Override
    public void configure() {
      setName("FooApp");
      setDescription("Foo App");
      addStream(new Stream("stream2"));
      addStream(new Stream("stream3"));
      createDataset("dataset2", KeyValueTable.class);

      createDataset("dataset3", IndexedTable.class,
                    DatasetProperties.builder().add(IndexedTableDefinition.INDEX_COLUMNS_CONF_KEY, "foo").build());
      addFlow(new FlowImpl("flow2"));
      addFlow(new FlowImpl("flow3"));
      addProcedure(new ProcedureImpl("procedure2"));
      addProcedure(new ProcedureImpl("procedure3"));
      addMapReduce(new FooMapReduceJob("mrJob2"));
      addMapReduce(new FooMapReduceJob("mrJob3"));
    }
  }

  private static class FlowImpl implements co.cask.cdap.api.flow.Flow {
    private String name;

    private FlowImpl(String name) {
      this.name = name;
    }

    @Override
    public FlowSpecification configure() {
      return FlowSpecification.Builder.with()
        .setName(name)
        .setDescription("Flow for counting words")
        .withFlowlets().add(new FlowletImpl("flowlet1"))
        .connect().from(new co.cask.cdap.api.data.stream.Stream("stream1")).to(new FlowletImpl("flowlet1"))
        .build();
    }
  }

  /**
   *
   */
  public static class FlowletImpl extends AbstractFlowlet {
    @UseDataSet("dataset2")
    private KeyValueTable counters;

    @Output("output")
    private OutputEmitter<String> output;

    protected FlowletImpl(String name) {
      super(name);
    }

    @ProcessInput("process")
    public void bar(String str) {
      output.emit(str);
    }
  }

  /**
   * Map reduce job for testing MDS.
   */
  public static class FooMapReduceJob extends AbstractMapReduce {
    private final String name;

    public FooMapReduceJob(String name) {
      this.name = name;
    }

    @Override
    public void configure() {
      setName(name);
      setDescription("Mapreduce that does nothing (and actually doesn't run) - it is here for testing MDS");
    }
  }

  /**
   *
   */
  public static class ProcedureImpl extends AbstractProcedure {
    @UseDataSet("dataset2")
    private KeyValueTable counters;

    protected ProcedureImpl(String name) {
      super(name);
    }

    @Handle("proced")
    public void process(String word) throws Exception {
      this.counters.read(word.getBytes(Charsets.UTF_8));
    }
  }


  private void assertWordCountAppSpecAndInMetadataStore(ApplicationSpecification stored) {
    // should be enough to make sure it is stored
    Assert.assertEquals(WordCountApp.WordCountFlow.class.getName(),
                        stored.getFlows().get("WordCountFlow").getClassName());
  }

  private void assertChangedFooAppSpecAndInMetadataStore(ApplicationSpecification stored) {
    // should be enough to make sure it is stored
    Assert.assertEquals(FlowImpl.class.getName(),
                        stored.getFlows().get("flow2").getClassName());
  }


  @Test
  public void testServiceDeletion() throws Exception {
    // Store the application specification
    AbstractApplication app = new AppWithServices();

    ApplicationSpecification appSpec = Specifications.from(app);
    Id.Application appId = new Id.Application(new Id.Namespace(DefaultId.NAMESPACE.getId()), appSpec.getName());
    store.addApplication(appId, appSpec, new LocalLocationFactory().create("/appwithservicestestdelete"));

    AbstractApplication newApp = new AppWithNoServices();

    // get the delete program specs after deploying AppWithNoServices
    List<ProgramSpecification> programSpecs = store.getDeletedProgramSpecifications(appId, Specifications.from(newApp));

    //verify the result.
    Assert.assertEquals(1, programSpecs.size());
    Assert.assertEquals("NoOpService", programSpecs.get(0).getName());
  }

  @Test
  public void testServiceInstances() throws Exception {
    AppFabricTestHelper.deployApplication(AppWithServices.class);
    AbstractApplication app = new AppWithServices();
    DefaultAppConfigurer appConfigurer = new DefaultAppConfigurer(app);
    app.configure(appConfigurer, new ApplicationContext());

    ApplicationSpecification appSpec = appConfigurer.createSpecification();
    Id.Application appId = new Id.Application(new Id.Namespace(DefaultId.NAMESPACE.getId()), appSpec.getName());
    store.addApplication(appId, appSpec, new LocalLocationFactory().create("/appwithservices"));

    // Test setting of service instances
    Id.Program programId = Id.Program.from(appId, "NoOpService");
    int count = store.getServiceInstances(programId);
    Assert.assertEquals(1, count);

    store.setServiceInstances(programId, 10);
    count = store.getServiceInstances(programId);
    Assert.assertEquals(10, count);

    ApplicationSpecification newSpec = store.getApplication(appId);
    Map<String, ServiceSpecification> services = newSpec.getServices();
    Assert.assertEquals(1, services.size());

    ServiceSpecification serviceSpec = services.get("NoOpService");
    Assert.assertEquals(10, serviceSpec.getInstances());
  }

  @Test
  public void testSetFlowletInstances() throws Exception {
    AppFabricTestHelper.deployApplication(WordCountApp.class);

    ApplicationSpecification spec = Specifications.from(new WordCountApp());
    int initialInstances = spec.getFlows().get("WordCountFlow").getFlowlets().get("StreamSource").getInstances();
    Id.Application appId = new Id.Application(new Id.Namespace(DefaultId.NAMESPACE.getId()), spec.getName());
    store.addApplication(appId, spec, new LocalLocationFactory().create("/foo"));

    Id.Program programId = new Id.Program(appId, "WordCountFlow");
    store.setFlowletInstances(programId, "StreamSource",
                                                      initialInstances + 5);
    // checking that app spec in store was adjusted
    ApplicationSpecification adjustedSpec = store.getApplication(appId);
    Assert.assertEquals(initialInstances + 5,
                        adjustedSpec.getFlows().get("WordCountFlow").getFlowlets().get("StreamSource").getInstances());

    // checking that program spec in program jar was adjsuted
    Program program = store.loadProgram(programId, ProgramType.FLOW);
    Assert.assertEquals(initialInstances + 5,
                        program.getApplicationSpecification().
                          getFlows().get("WordCountFlow").getFlowlets().get("StreamSource").getInstances());
  }

  @Test
  public void testProcedureInstances() throws Exception {

    AppFabricTestHelper.deployApplication(AllProgramsApp.class);
    ApplicationSpecification spec = Specifications.from(new AllProgramsApp());

    Id.Application appId = new Id.Application(new Id.Namespace(DefaultId.NAMESPACE.getId()), spec.getName());
    Id.Program programId = new Id.Program(appId, "NoOpProcedure");

    int instancesFromSpec = spec.getProcedures().get("NoOpProcedure").getInstances();
    Assert.assertEquals(1, instancesFromSpec);
    int instances = store.getProcedureInstances(programId);
    Assert.assertEquals(instancesFromSpec, instances);

    store.setProcedureInstances(programId, 10);
    instances = store.getProcedureInstances(programId);
    Assert.assertEquals(10, instances);
  }

  @Test
  public void testRemoveAllApplications() throws Exception {
    ApplicationSpecification spec = Specifications.from(new WordCountApp());
    Id.Namespace namespaceId = new Id.Namespace("account1");
    Id.Application appId = new Id.Application(namespaceId, spec.getName());
    store.addApplication(appId, spec, new LocalLocationFactory().create("/foo"));

    Assert.assertNotNull(store.getApplication(appId));
    Assert.assertEquals(1, store.getAllStreams(new Id.Namespace("account1")).size());

    // removing flow
    store.removeAllApplications(namespaceId);

    Assert.assertNull(store.getApplication(appId));
    // Streams and DataSets should survive deletion
    Assert.assertEquals(1, store.getAllStreams(new Id.Namespace("account1")).size());
  }

  @Test
  public void testRemoveAll() throws Exception {
    ApplicationSpecification spec = Specifications.from(new WordCountApp());
    Id.Namespace namespaceId = new Id.Namespace("account1");
    Id.Application appId = new Id.Application(namespaceId, "application1");
    store.addApplication(appId, spec, new LocalLocationFactory().create("/foo"));

    Assert.assertNotNull(store.getApplication(appId));
    Assert.assertEquals(1, store.getAllStreams(new Id.Namespace("account1")).size());

    // removing flow
    store.removeAll(namespaceId);

    Assert.assertNull(store.getApplication(appId));
    // Streams and DataSets should not survive deletion
    Assert.assertEquals(0, store.getAllStreams(new Id.Namespace("account1")).size());
  }

  @Test
  public void testRemoveApplication() throws Exception {
    ApplicationSpecification spec = Specifications.from(new WordCountApp());
    Id.Namespace namespaceId = new Id.Namespace("account1");
    Id.Application appId = new Id.Application(namespaceId, spec.getName());
    store.addApplication(appId, spec, new LocalLocationFactory().create("/foo"));

    Assert.assertNotNull(store.getApplication(appId));
    Assert.assertEquals(1, store.getAllStreams(new Id.Namespace("account1")).size());

    // removing application
    store.removeApplication(appId);

    Assert.assertNull(store.getApplication(appId));
    // Streams and DataSets should survive deletion
    Assert.assertEquals(1, store.getAllStreams(new Id.Namespace("account1")).size());
  }

  @Test
  public void testRuntimeArgsDeletion() throws Exception {
    ApplicationSpecification spec = Specifications.from(new AllProgramsApp());
    Id.Namespace namespaceId = new Id.Namespace("testDeleteRuntimeArgs");
    Id.Application appId = new Id.Application(namespaceId, spec.getName());
    store.addApplication(appId, spec, new LocalLocationFactory().create("/foo"));

    Assert.assertNotNull(store.getApplication(appId));

    Id.Program flowProgramId = new Id.Program(appId, "NoOpFlow");
    Id.Program mapreduceProgramId = new Id.Program(appId, "NoOpMR");
    Id.Program procedureProgramId = new Id.Program(appId, "NoOpProcedure");
    Id.Program workflowProgramId = new Id.Program(appId, "NoOpWorkflow");

    store.storeRunArguments(flowProgramId, ImmutableMap.of("model", "click"));
    store.storeRunArguments(mapreduceProgramId, ImmutableMap.of("path", "/data"));
    store.storeRunArguments(procedureProgramId, ImmutableMap.of("timeoutMs", "1000"));
    store.storeRunArguments(workflowProgramId, ImmutableMap.of("whitelist", "cask"));


    Map<String, String> args = store.getRunArguments(flowProgramId);
    Assert.assertEquals(1, args.size());
    Assert.assertEquals("click", args.get("model"));

    args = store.getRunArguments(mapreduceProgramId);
    Assert.assertEquals(1, args.size());
    Assert.assertEquals("/data", args.get("path"));

    args = store.getRunArguments(procedureProgramId);
    Assert.assertEquals(1, args.size());
    Assert.assertEquals("1000", args.get("timeoutMs"));

    args = store.getRunArguments(workflowProgramId);
    Assert.assertEquals(1, args.size());
    Assert.assertEquals("cask", args.get("whitelist"));

    // removing application
    store.removeApplication(appId);

    //Check if args are deleted.
    args = store.getRunArguments(flowProgramId);
    Assert.assertEquals(0, args.size());

    args = store.getRunArguments(mapreduceProgramId);
    Assert.assertEquals(0, args.size());

    args = store.getRunArguments(procedureProgramId);
    Assert.assertEquals(0, args.size());

    args = store.getRunArguments(workflowProgramId);
    Assert.assertEquals(0, args.size());
  }

  @Test
  public void testHistoryDeletion() throws Exception {

    // Deploy two apps, write some history for programs
    // Remove application using accountId, AppId and verify
    // Remove all from accountId and verify
    ApplicationSpecification spec = Specifications.from(new AllProgramsApp());
    Id.Namespace namespaceId = new Id.Namespace("testDeleteAll");
    Id.Application appId1 = new Id.Application(namespaceId, spec.getName());
    store.addApplication(appId1, spec, new LocalLocationFactory().create("/allPrograms"));

    spec = Specifications.from(new WordCountApp());
    Id.Application appId2 = new Id.Application(namespaceId, spec.getName());
    store.addApplication(appId2, spec, new LocalLocationFactory().create("/wordCount"));

    Id.Program flowProgramId1 = new Id.Program(appId1, "NoOpFlow");
    Id.Program mapreduceProgramId1 = new Id.Program(appId1, "NoOpMR");
    Id.Program procedureProgramId1 = new Id.Program(appId1, "NoOpProcedure");
    Id.Program workflowProgramId1 = new Id.Program(appId1, "NoOpWorkflow");

    Id.Program flowProgramId2 = new Id.Program(appId2, "WordCountFlow");

    Assert.assertNotNull(store.getApplication(appId1));
    Assert.assertNotNull(store.getApplication(appId2));

    long now = System.currentTimeMillis();

    store.setStart(flowProgramId1, "flowRun1", now - 1000);
    store.setStop(flowProgramId1, "flowRun1", now, ProgramController.State.STOPPED);

    store.setStart(mapreduceProgramId1, "mrRun1", now - 1000);
    store.setStop(mapreduceProgramId1, "mrRun1", now, ProgramController.State.STOPPED);

    store.setStart(procedureProgramId1, "procedureRun1", now - 1000);
    store.setStop(procedureProgramId1, "procedureRun1", now, ProgramController.State.STOPPED);

    store.setStart(workflowProgramId1, "wfRun1", now - 1000);
    store.setStop(workflowProgramId1, "wfRun1", now, ProgramController.State.STOPPED);

    store.setStart(flowProgramId2, "flowRun2", now - 1000);
    store.setStop(flowProgramId2, "flowRun2", now, ProgramController.State.STOPPED);

    verifyRunHistory(flowProgramId1, 1);
    verifyRunHistory(mapreduceProgramId1, 1);
    verifyRunHistory(procedureProgramId1, 1);
    verifyRunHistory(workflowProgramId1, 1);

    verifyRunHistory(flowProgramId2, 1);

    // removing application
    store.removeApplication(appId1);

    Assert.assertNull(store.getApplication(appId1));

    verifyRunHistory(flowProgramId1, 0);
    verifyRunHistory(mapreduceProgramId1, 0);
    verifyRunHistory(procedureProgramId1, 0);
    verifyRunHistory(workflowProgramId1, 0);

    // Check to see if the flow history of second app is not deleted
    verifyRunHistory(flowProgramId2, 1);

    // remove all
    store.removeAll(namespaceId);

    verifyRunHistory(flowProgramId2, 0);
  }

  private void verifyRunHistory(Id.Program programId, int count) {
    List<RunRecord> history = store.getRuns(programId, ProgramRunStatus.ALL,
                                            Long.MIN_VALUE, Long.MAX_VALUE, Integer.MAX_VALUE);
    Assert.assertEquals(count, history.size());
  }

  @Test
  public void testCheckDeletedProgramSpecs () throws Exception {
    //Deploy program with all types of programs.
    AppFabricTestHelper.deployApplication(AllProgramsApp.class);
    ApplicationSpecification spec = Specifications.from(new AllProgramsApp());

    Set<String> specsToBeVerified = Sets.newHashSet();
    specsToBeVerified.addAll(spec.getProcedures().keySet());
    specsToBeVerified.addAll(spec.getMapReduce().keySet());
    specsToBeVerified.addAll(spec.getWorkflows().keySet());
    specsToBeVerified.addAll(spec.getFlows().keySet());

    //Verify if there are 4 program specs in AllProgramsApp
    Assert.assertEquals(4, specsToBeVerified.size());

    Id.Application appId = Id.Application.from(DefaultId.NAMESPACE, "App");
    // Check the diff with the same app - re-deployement scenario where programs are not removed.
    List<ProgramSpecification> deletedSpecs = store.getDeletedProgramSpecifications(appId,  spec);
    Assert.assertEquals(0, deletedSpecs.size());

    //Get the spec for app that contains no programs.
    spec = Specifications.from(new NoProgramsApp());

    //Get the deleted program specs by sending a spec with same name as AllProgramsApp but with no programs
    deletedSpecs = store.getDeletedProgramSpecifications(appId, spec);
    Assert.assertEquals(4, deletedSpecs.size());

    for (ProgramSpecification specification : deletedSpecs) {
      //Remove the spec that is verified, to check the count later.
      specsToBeVerified.remove(specification.getName());
    }

    //All the 4 specs should have been deleted.
    Assert.assertEquals(0, specsToBeVerified.size());
  }

  @Test
  public void testCheckDeletedProceduresAndWorkflow () throws Exception {
    //Deploy program with all types of programs.
    AppFabricTestHelper.deployApplication(AllProgramsApp.class);
    ApplicationSpecification spec = Specifications.from(new AllProgramsApp());

    Set<String> specsToBeDeleted = Sets.newHashSet();
    specsToBeDeleted.addAll(spec.getWorkflows().keySet());
    specsToBeDeleted.addAll(spec.getProcedures().keySet());

    Assert.assertEquals(2, specsToBeDeleted.size());

    Id.Application appId = Id.Application.from(DefaultId.NAMESPACE, "App");

    //Get the spec for app that contains only flow and mapreduce - removing procedures and workflows.
    spec = Specifications.from(new FlowMapReduceApp());

    //Get the deleted program specs by sending a spec with same name as AllProgramsApp but with no programs
    List<ProgramSpecification> deletedSpecs = store.getDeletedProgramSpecifications(appId, spec);
    Assert.assertEquals(2, deletedSpecs.size());

    for (ProgramSpecification specification : deletedSpecs) {
      //Remove the spec that is verified, to check the count later.
      specsToBeDeleted.remove(specification.getName());
    }

    //2 specs should have been deleted and 0 should be remaining.
    Assert.assertEquals(0, specsToBeDeleted.size());
  }

  private static final Id.Namespace account = new Id.Namespace(Constants.DEFAULT_NAMESPACE);
  private static final Id.Application appId = new Id.Application(account, AppWithWorkflow.NAME);
  private static final Id.Program program = new Id.Program(appId, AppWithWorkflow.SampleWorkflow.NAME);
  private static final SchedulableProgramType programType = SchedulableProgramType.WORKFLOW;
<<<<<<< HEAD
  private static final Schedule schedule1 = new TimeSchedule("Schedule1", "Every minute", "* * * * ?");
  private static final Schedule schedule2 = new TimeSchedule("Schedule2", "Every Hour", "0 * * * ?");
  private static final Schedule scheduleWithSameName = new TimeSchedule("Schedule2", "Every minute", "* * * * ?");
=======
  private static final Schedule schedule1 = Schedules.createTimeSchedule("Schedule1", "Every minute", "* * * * ?");
  private static final Schedule schedule2 = Schedules.createTimeSchedule("Schedule2", "Every Hour", "0 * * * ?");
  private static final Schedule scheduleWithSameName = Schedules.createTimeSchedule("Schedule2", "Every minute",
                                                                                    "* * * * ?");
>>>>>>> 7ccc787e
  private static final Map<String, String> properties1 = ImmutableMap.of();
  private static final Map<String, String> properties2 = ImmutableMap.of();
  private static final ScheduleSpecification scheduleSpec1 =
    new ScheduleSpecification(schedule1, new ScheduleProgramInfo(programType, AppWithWorkflow.SampleWorkflow.NAME),
                              properties1);
  private static final ScheduleSpecification scheduleSpec2 =
    new ScheduleSpecification(schedule2, new ScheduleProgramInfo(programType, AppWithWorkflow.SampleWorkflow.NAME),
                              properties2);
  private static final ScheduleSpecification scheduleWithSameNameSpec =
    new ScheduleSpecification(scheduleWithSameName, new ScheduleProgramInfo(programType,
                                                                            AppWithWorkflow.SampleWorkflow.NAME),
                              properties2);

  @Test
  public void testDynamicScheduling() throws Exception {
    AppFabricTestHelper.deployApplication(AppWithWorkflow.class);
    Id.Application appId = Id.Application.from(Constants.DEFAULT_NAMESPACE, AppWithWorkflow.NAME);

    Map<String, ScheduleSpecification> schedules = getSchedules(appId);
    Assert.assertEquals(0, schedules.size());

    store.addSchedule(program, scheduleSpec1);
    schedules = getSchedules(appId);
    Assert.assertEquals(1, schedules.size());
    Assert.assertEquals(scheduleSpec1, schedules.get("Schedule1"));

    store.addSchedule(program, scheduleSpec2);
    schedules = getSchedules(appId);
    Assert.assertEquals(2, schedules.size());
    Assert.assertEquals(scheduleSpec2, schedules.get("Schedule2"));

    try {
      store.addSchedule(program, scheduleWithSameNameSpec);
      Assert.fail("Should have thrown Exception because multiple schedules with the same name are being added.");
    } catch (Exception ex) {
      Assert.assertEquals(ex.getCause().getCause().getMessage(),
                          "Schedule with the name 'Schedule2' already exists.");
    }

    store.deleteSchedule(program, programType, "Schedule2");
    schedules = getSchedules(appId);
    Assert.assertEquals(1, schedules.size());
    Assert.assertEquals(null, schedules.get("Schedule2"));

    try {
      store.deleteSchedule(program, programType, "Schedule2");
      Assert.fail();
    } catch (Exception e) {
      Assert.assertEquals(NoSuchElementException.class, Throwables.getRootCause(e).getClass());
    }
    schedules = getSchedules(appId);
    Assert.assertEquals(1, schedules.size());
    Assert.assertEquals(null, schedules.get("Schedule2"));
  }

  private Map<String, ScheduleSpecification> getSchedules(Id.Application appId) {
    ApplicationSpecification application = store.getApplication(appId);
    Assert.assertNotNull(application);
    return application.getSchedules();
  }
  @Test
  public void testAdapterMDSOperations() throws Exception {
    Id.Namespace namespaceId = new Id.Namespace("testAdapterMDS");

    Map<String, String> properties = ImmutableMap.of("frequency", "10m");
    Set<Source> sources = Sets.newHashSet(new Source("eventStream", Source.Type.STREAM,
                                                         ImmutableMap.of("prop1", "val1")));

    Set<Sink> sinks = Sets.newHashSet(new Sink("myAvroFiles", Sink.Type.DATASET,
                                                   ImmutableMap.of("type", "co.cask.cdap.data.dataset.Fileset")));

    AdapterSpecification specStreamToAvro1 = new AdapterSpecification("streamToAvro1", "batchStreamToAvro",
                                                                     properties, sources, sinks);

    AdapterSpecification specStreamToAvro2 = new AdapterSpecification("streamToAvro2", "batchStreamToAvro",
                                                                     properties, sources, sinks);

    store.addAdapter(namespaceId, specStreamToAvro1);
    store.addAdapter(namespaceId, specStreamToAvro2);

    // Get non existing spec
    AdapterSpecification retrievedAdapter = store.getAdapter(namespaceId, "nonExistingAdapter");
    Assert.assertNull(retrievedAdapter);

    //Retrieve specs
    AdapterSpecification retrievedSpec = store.getAdapter(namespaceId, "streamToAvro1");
    Assert.assertEquals(specStreamToAvro1, retrievedSpec);
    // Remove spec
    store.removeAdapter(namespaceId, "streamToAvro1");

    // verify the deleted spec is gone.
    retrievedAdapter = store.getAdapter(namespaceId, "streamToAvro1");
    Assert.assertNull(retrievedAdapter);

    // verify the other adapter still exists
    retrievedSpec = store.getAdapter(namespaceId, "streamToAvro2");
    Assert.assertEquals(specStreamToAvro2, retrievedSpec);

    // remove all
    store.removeAllAdapters(namespaceId);

    // verify all adapters are gone
    retrievedAdapter = store.getAdapter(namespaceId, "streamToAvro2");
    Assert.assertNull(retrievedAdapter);
  }
}<|MERGE_RESOLUTION|>--- conflicted
+++ resolved
@@ -45,11 +45,7 @@
 import co.cask.cdap.api.schedule.SchedulableProgramType;
 import co.cask.cdap.api.schedule.Schedule;
 import co.cask.cdap.api.schedule.ScheduleSpecification;
-<<<<<<< HEAD
-import co.cask.cdap.api.schedule.TimeSchedule;
-=======
 import co.cask.cdap.api.schedule.Schedules;
->>>>>>> 7ccc787e
 import co.cask.cdap.api.service.ServiceSpecification;
 import co.cask.cdap.api.workflow.ScheduleProgramInfo;
 import co.cask.cdap.app.ApplicationSpecification;
@@ -686,16 +682,10 @@
   private static final Id.Application appId = new Id.Application(account, AppWithWorkflow.NAME);
   private static final Id.Program program = new Id.Program(appId, AppWithWorkflow.SampleWorkflow.NAME);
   private static final SchedulableProgramType programType = SchedulableProgramType.WORKFLOW;
-<<<<<<< HEAD
-  private static final Schedule schedule1 = new TimeSchedule("Schedule1", "Every minute", "* * * * ?");
-  private static final Schedule schedule2 = new TimeSchedule("Schedule2", "Every Hour", "0 * * * ?");
-  private static final Schedule scheduleWithSameName = new TimeSchedule("Schedule2", "Every minute", "* * * * ?");
-=======
   private static final Schedule schedule1 = Schedules.createTimeSchedule("Schedule1", "Every minute", "* * * * ?");
   private static final Schedule schedule2 = Schedules.createTimeSchedule("Schedule2", "Every Hour", "0 * * * ?");
   private static final Schedule scheduleWithSameName = Schedules.createTimeSchedule("Schedule2", "Every minute",
                                                                                     "* * * * ?");
->>>>>>> 7ccc787e
   private static final Map<String, String> properties1 = ImmutableMap.of();
   private static final Map<String, String> properties2 = ImmutableMap.of();
   private static final ScheduleSpecification scheduleSpec1 =
