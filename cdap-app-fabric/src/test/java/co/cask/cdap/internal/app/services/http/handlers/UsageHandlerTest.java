--- conflicted
+++ resolved
@@ -41,30 +41,20 @@
   private static final Gson GSON = new Gson();
 
   @Test
-<<<<<<< HEAD
   public void testFlowUsage() throws Exception {
     final Id.Application app = Id.Application.from("default", AllProgramsApp.NAME);
     final Id.Program program = Id.Program.from(app, ProgramType.FLOW, AllProgramsApp.NoOpFlow.NAME);
     final Id.Stream stream = Id.Stream.from("default", AllProgramsApp.STREAM_NAME);
     final Id.DatasetInstance dataset = Id.DatasetInstance.from("default", AllProgramsApp.DATASET_NAME);
-=======
-  public void testFlowStreamUsage() throws Exception {
-    final Id.Application app = Id.Application.from("default", AllProgramsApp.NAME);
-    final Id.Program program = Id.Program.from(app, ProgramType.FLOW, AllProgramsApp.NoOpFlow.NAME);
-    final Id.Stream stream = Id.Stream.from("default", AllProgramsApp.STREAM_NAME);
->>>>>>> a0e4e8eb
-
-    Assert.assertEquals(0, getAppStreamUsage(app).size());
-    Assert.assertEquals(0, getProgramStreamUsage(program).size());
-    Assert.assertEquals(0, getStreamProgramUsage(stream).size());
-
-<<<<<<< HEAD
+
+    Assert.assertEquals(0, getAppStreamUsage(app).size());
+    Assert.assertEquals(0, getProgramStreamUsage(program).size());
+    Assert.assertEquals(0, getStreamProgramUsage(stream).size());
+
     Assert.assertEquals(0, getProgramDatasetUsage(program).size());
     Assert.assertEquals(0, getAppDatasetUsage(app).size());
     Assert.assertEquals(0, getDatasetProgramUsage(dataset).size());
 
-=======
->>>>>>> a0e4e8eb
     deploy(AllProgramsApp.class);
     startProgram(program);
     waitState(program, "RUNNING");
@@ -79,119 +69,18 @@
     Assert.assertEquals(1, getStreamProgramUsage(stream).size());
     Assert.assertEquals(program, getStreamProgramUsage(stream).iterator().next());
 
-<<<<<<< HEAD
     Assert.assertEquals(1, getProgramDatasetUsage(program).size());
     Assert.assertEquals(dataset, getProgramDatasetUsage(program).iterator().next());
     Assert.assertEquals(1, getAppDatasetUsage(app).size());
     Assert.assertEquals(dataset, getAppDatasetUsage(app).iterator().next());
     Assert.assertEquals(1, getDatasetProgramUsage(dataset).size());
     Assert.assertEquals(program, getDatasetProgramUsage(dataset).iterator().next());
-=======
+
     deleteApp(app, 200);
 
     Assert.assertEquals(0, getAppStreamUsage(app).size());
     Assert.assertEquals(0, getProgramStreamUsage(program).size());
     Assert.assertEquals(0, getStreamProgramUsage(stream).size());
-  }
-
-  @Test
-  public void testWorkerStreamUsage() throws Exception {
-    final Id.Application app = Id.Application.from("default", AllProgramsApp.NAME);
-    final Id.Program program = Id.Program.from(app, ProgramType.WORKER, AllProgramsApp.NoOpWorker.NAME);
-    final Id.Stream stream = Id.Stream.from("default", AllProgramsApp.STREAM_NAME);
-
-    Assert.assertEquals(0, getAppStreamUsage(app).size());
-    Assert.assertEquals(0, getProgramStreamUsage(program).size());
-    Assert.assertEquals(0, getStreamProgramUsage(stream).size());
-
-    deploy(AllProgramsApp.class);
-    startProgram(program);
-    waitState(program, "RUNNING");
-    stopProgram(program);
-    waitState(program, "STOPPED");
-
-    Assert.assertEquals(1, getAppStreamUsage(app).size());
-    Assert.assertEquals(stream, getAppStreamUsage(app).iterator().next());
-
-    Assert.assertEquals(1, getProgramStreamUsage(program).size());
-    Assert.assertEquals(stream, getProgramStreamUsage(program).iterator().next());
-    Assert.assertEquals(1, getStreamProgramUsage(stream).size());
-    Assert.assertEquals(program, getStreamProgramUsage(stream).iterator().next());
-
-    deleteApp(app, 200);
-
-    Assert.assertEquals(0, getAppStreamUsage(app).size());
-    Assert.assertEquals(0, getProgramStreamUsage(program).size());
-    Assert.assertEquals(0, getStreamProgramUsage(stream).size());
-  }
-
-  @Test
-  public void testMapReduceStreamUsage() throws Exception {
-    final Id.Application app = Id.Application.from("default", AllProgramsApp.NAME);
-    final Id.Program program = Id.Program.from(app, ProgramType.MAPREDUCE, AllProgramsApp.NoOpMR.NAME);
-    final Id.Stream stream = Id.Stream.from("default", AllProgramsApp.STREAM_NAME);
-
-    Assert.assertEquals(0, getAppStreamUsage(app).size());
-    Assert.assertEquals(0, getProgramStreamUsage(program).size());
-    Assert.assertEquals(0, getStreamProgramUsage(stream).size());
-
-    deploy(AllProgramsApp.class);
-    startProgram(program);
-    waitState(program, "RUNNING");
-    stopProgram(program);
-    waitState(program, "STOPPED");
-
-    Assert.assertEquals(1, getAppStreamUsage(app).size());
-    Assert.assertEquals(stream, getAppStreamUsage(app).iterator().next());
-
-    Assert.assertEquals(1, getProgramStreamUsage(program).size());
-    Assert.assertEquals(stream, getProgramStreamUsage(program).iterator().next());
-    Assert.assertEquals(1, getStreamProgramUsage(stream).size());
-    Assert.assertEquals(program, getStreamProgramUsage(stream).iterator().next());
->>>>>>> a0e4e8eb
-
-    deleteApp(app, 200);
-
-    Assert.assertEquals(0, getAppStreamUsage(app).size());
-    Assert.assertEquals(0, getProgramStreamUsage(program).size());
-    Assert.assertEquals(0, getStreamProgramUsage(stream).size());
-<<<<<<< HEAD
-
-    Assert.assertEquals(0, getAppDatasetUsage(app).size());
-    Assert.assertEquals(0, getDatasetProgramUsage(dataset).size());
-=======
-  }
-
-  @Test
-  public void testSparkStreamUsage() throws Exception {
-    final Id.Application app = Id.Application.from("default", AllProgramsApp.NAME);
-    final Id.Program program = Id.Program.from(app, ProgramType.SPARK, AllProgramsApp.NoOpSpark.NAME);
-    final Id.Stream stream = Id.Stream.from("default", AllProgramsApp.STREAM_NAME);
-
-    Assert.assertEquals(0, getAppStreamUsage(app).size());
-    Assert.assertEquals(0, getProgramStreamUsage(program).size());
-    Assert.assertEquals(0, getStreamProgramUsage(stream).size());
-
-    deploy(AllProgramsApp.class);
-    startProgram(program);
-    waitState(program, "RUNNING");
-    stopProgram(program);
-    waitState(program, "STOPPED");
-
-    Assert.assertEquals(1, getAppStreamUsage(app).size());
-    Assert.assertEquals(stream, getAppStreamUsage(app).iterator().next());
-
-    Assert.assertEquals(1, getProgramStreamUsage(program).size());
-    Assert.assertEquals(stream, getProgramStreamUsage(program).iterator().next());
-    Assert.assertEquals(1, getStreamProgramUsage(stream).size());
-    Assert.assertEquals(program, getStreamProgramUsage(stream).iterator().next());
-
-    deleteApp(app, 200);
-
-    Assert.assertEquals(0, getAppStreamUsage(app).size());
-    Assert.assertEquals(0, getProgramStreamUsage(program).size());
-    Assert.assertEquals(0, getStreamProgramUsage(stream).size());
->>>>>>> a0e4e8eb
   }
 
   @Test
