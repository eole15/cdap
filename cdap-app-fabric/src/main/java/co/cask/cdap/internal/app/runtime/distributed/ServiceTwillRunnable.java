--- conflicted
+++ resolved
@@ -28,277 +28,7 @@
   }
 
   @Override
-<<<<<<< HEAD
-  public TwillRunnableSpecification configure() {
-    return TwillRunnableSpecification.Builder.with()
-      .setName(name)
-      .withConfigs(ImmutableMap.<String, String>builder()
-                     .put("hConf", hConfName)
-                     .put("cConf", cConfName)
-                     .build())
-      .build();
-  }
-
-  @Override
-  public void initialize(TwillContext context) {
-    name = context.getSpecification().getName();
-    Map<String, String> configs = context.getSpecification().getConfigs();
-
-    LOG.info("Initialize runnable: " + name);
-    try {
-      CommandLine cmdLine = parseArgs(context.getApplicationArguments());
-
-      // Loads configurations
-      hConf = new Configuration();
-      hConf.clear();
-      hConf.addResource(new File(configs.get("hConf")).toURI().toURL());
-
-      UserGroupInformation.setConfiguration(hConf);
-
-      cConf = CConfiguration.create();
-      cConf.clear();
-      cConf.addResource(new File(configs.get("cConf")).toURI().toURL());
-
-      injector = Guice.createInjector(createModule(context));
-
-      zkClientService = injector.getInstance(ZKClientService.class);
-      kafkaClientService = injector.getInstance(KafkaClientService.class);
-      metricsCollectionService = injector.getInstance(MetricsCollectionService.class);
-
-      // Initialize log appender
-      logAppenderInitializer = injector.getInstance(LogAppenderInitializer.class);
-      logAppenderInitializer.initialize();
-
-      transactionSystemClient = injector.getInstance(TransactionSystemClient.class);
-      datasetFramework = injector.getInstance(DatasetFramework.class);
-      discoveryServiceClient = injector.getInstance(DiscoveryServiceClient.class);
-
-      try {
-        program = injector.getInstance(ProgramFactory.class)
-          .create(cmdLine.getOptionValue(RunnableOptions.JAR));
-      } catch (IOException e) {
-        throw Throwables.propagate(e);
-      }
-
-      Arguments runtimeArguments
-        = new Gson().fromJson(cmdLine.getOptionValue(RunnableOptions.RUNTIME_ARGS), BasicArguments.class);
-      programOpts = new SimpleProgramOptions(name, createProgramArguments(context, configs), runtimeArguments);
-      resourceReporter = new ProgramRunnableResourceReporter(program, metricsCollectionService, context);
-
-      // These services need to be starting before initializing the delegate since they are used in
-      // AbstractContext's constructor to create datasets.
-      Futures.getUnchecked(
-        Services.chainStart(zkClientService, kafkaClientService, metricsCollectionService, resourceReporter));
-
-      ApplicationSpecification appSpec = program.getSpecification();
-      String processorName = program.getName();
-      runnableName = programOpts.getName();
-
-      Arguments arguments = programOpts.getArguments();
-      RunId runId = arguments.hasOption(ProgramOptionConstants.RUN_ID)
-        ? RunIds.fromString(arguments.getOption(ProgramOptionConstants.RUN_ID))
-        : RunIds.generate();
-
-      ServiceSpecification serviceSpec = appSpec.getServices().get(processorName);
-      final RuntimeSpecification runtimeSpec = serviceSpec.getRunnables().get(runnableName);
-      String className = runtimeSpec.getRunnableSpecification().getClassName();
-
-      // Load the Runnable class from the CDAP ClassLoader. Since we no longer supports raw Twill App,
-      // the TwillRunnable must be from CDAP.
-      // Note: When merge back to develop branch, this class will have conflict and the one in develop
-      // should take over. The refactoring done in develop branch get rids of this messy hacky class already.
-      Class<?> clz = Class.forName(className);
-      Preconditions.checkArgument(TwillRunnable.class.isAssignableFrom(clz), "%s is not a TwillRunnable.", clz);
-
-      if (clz.isAssignableFrom(HttpServiceTwillRunnable.class)) {
-        // Special case for running http services since we need to instantiate the http service
-        // using the program classloader.
-        delegate = new HttpServiceTwillRunnable(program, runId, cConf, runnableName, metricsCollectionService,
-                                                discoveryServiceClient, datasetFramework,
-                                                transactionSystemClient);
-      } else if (clz.isAssignableFrom(ServiceWorkerTwillRunnable.class)) {
-        delegate = new ServiceWorkerTwillRunnable(program, runId, runnableName, program.getClassLoader(), cConf,
-                                                  metricsCollectionService, datasetFramework,
-                                                  transactionSystemClient,
-                                                  discoveryServiceClient);
-      } else {
-        delegate = (TwillRunnable) new InstantiatorFactory(false).get(TypeToken.of(clz)).create();
-      }
-
-      Reflections.visit(delegate, TypeToken.of(delegate.getClass()),
-                        new MetricsFieldSetter(new ServiceRunnableMetrics(metricsCollectionService,
-                                                                          program.getApplicationId(),
-                                                                          program.getName(), runnableName,
-                                                                          context.getInstanceId())),
-                        new PropertyFieldSetter(runtimeSpec.getRunnableSpecification().getConfigs()));
-
-      final String[] argArray = RuntimeArguments.toPosixArray(programOpts.getUserArguments());
-      LoggingContextAccessor.setLoggingContext(new UserServiceLoggingContext(
-        program.getAccountId(), program.getApplicationId(), program.getName(), runnableName));
-      delegate.initialize(new ForwardingTwillContext(context) {
-        @Override
-        public String[] getApplicationArguments() {
-          return argArray;
-        }
-
-        @Override
-        public TwillRunnableSpecification getSpecification() {
-          return runtimeSpec.getRunnableSpecification();
-        }
-
-        @Override
-        public Cancellable announce(String runnable, int port) {
-          String serviceContextPath = String.format("%s.%s.%s.%s", ProgramType.SERVICE.name().toLowerCase(),
-                                               program.getAccountId(), program.getApplicationId(), program.getName());
-          // Currently ignoring the runnable's name (the param passed into announce), and simply announcing by the name
-          // of the service it belongs to (reasoning: the primary runnable of a service will be identified by the
-          // service's name, and the other runnables within the service are not discoverable externally).
-          return super.announce(serviceContextPath, port);
-        }
-      });
-
-      LOG.info("Runnable initialized: " + name);
-    } catch (Throwable t) {
-      LOG.error(t.getMessage(), t);
-      throw Throwables.propagate(t);
-    }
-  }
-
-  @Override
-  public void handleCommand(Command command) throws Exception {
-    try {
-      delegate.handleCommand(command);
-    } catch (Throwable t) {
-      LOG.error(t.getMessage(), t);
-      throw Throwables.propagate(t);
-    }
-  }
-
-  @Override
-  public void stop() {
-    try {
-      LOG.info("Stopping runnable: {}", name);
-      delegate.stop();
-    } catch (Exception e) {
-      LOG.error("Failed to stop: {}", e, e);
-      throw Throwables.propagate(e);
-    } finally {
-      logAppenderInitializer.close();
-    }
-  }
-
-  @Override
-  public void run() {
-    LOG.info("Starting runnable: {}", name);
-    try {
-      delegate.run();
-    } catch (Throwable t) {
-      LOG.error(t.getMessage(), t);
-      throw Throwables.propagate(t);
-    }
-  }
-
-  @Override
-  public void destroy() {
-    LOG.info("Releasing resources: {}", name);
-    try {
-      delegate.destroy();
-    } finally {
-      Futures.getUnchecked(
-        Services.chainStop(resourceReporter, metricsCollectionService, kafkaClientService, zkClientService));
-    }
-    LOG.info("Runnable stopped: {}", name);
-  }
-
-  private CommandLine parseArgs(String[] args) {
-    Options opts = new Options()
-      .addOption(createOption(RunnableOptions.JAR, "Program jar location"))
-      .addOption(createOption(RunnableOptions.RUNTIME_ARGS, "Runtime arguments"));
-
-    try {
-      return new PosixParser().parse(opts, args);
-    } catch (ParseException e) {
-      throw Throwables.propagate(e);
-    }
-  }
-
-  private Option createOption(String opt, String desc) {
-    Option option = new Option(opt, true, desc);
-    option.setRequired(true);
-    return option;
-  }
-
-  /**
-   * Creates program arguments. It includes all configurations from the specification, excluding hConf and cConf.
-   */
-  private Arguments createProgramArguments(TwillContext context, Map<String, String> configs) {
-    Map<String, String> args = ImmutableMap.<String, String>builder()
-      .put(ProgramOptionConstants.INSTANCE_ID, Integer.toString(context.getInstanceId()))
-      .put(ProgramOptionConstants.INSTANCES, Integer.toString(context.getInstanceCount()))
-      .put(ProgramOptionConstants.RUN_ID, context.getApplicationRunId().getId())
-      .putAll(Maps.filterKeys(configs, Predicates.not(Predicates.in(ImmutableSet.of("hConf", "cConf")))))
-      .build();
-
-    return new BasicArguments(args);
-  }
-
-  protected Module createModule(final TwillContext context) {
-    return Modules.combine(
-      new ConfigModule(cConf, hConf),
-      new IOModule(),
-      new ZKClientModule(),
-      new KafkaClientModule(),
-      new AuthModule(),
-      new MetricsClientRuntimeModule().getDistributedModules(),
-      new LocationRuntimeModule().getDistributedModules(),
-      new LoggingModules().getDistributedModules(),
-      new DiscoveryRuntimeModule().getDistributedModules(),
-      new DataFabricModules().getDistributedModules(),
-      new DataSetsModules().getDistributedModule(),
-      new AbstractModule() {
-        @Override
-        protected void configure() {
-          // For program loading
-          install(createProgramFactoryModule());
-
-        }
-      }
-    );
-  }
-
-  private Module createProgramFactoryModule() {
-    return new PrivateModule() {
-      @Override
-      protected void configure() {
-        bind(LocationFactory.class)
-          .annotatedWith(Names.named("program.location.factory"))
-          .toInstance(new LocalLocationFactory(new File(System.getProperty("user.dir"))));
-        bind(ProgramFactory.class).in(Scopes.SINGLETON);
-        expose(ProgramFactory.class);
-      }
-    };
-  }
-
-  /**
-   * A private factory for creating instance of Program.
-   * It's needed so that we can inject different LocationFactory just for loading program.
-   */
-  private static final class ProgramFactory {
-
-    private final LocationFactory locationFactory;
-
-    @Inject
-    ProgramFactory(@Named("program.location.factory") LocationFactory locationFactory) {
-      this.locationFactory = locationFactory;
-    }
-
-    public Program create(String path) throws IOException {
-      Location location = locationFactory.create(path);
-      return Programs.createWithUnpack(location, Files.createTempDir());
-    }
-=======
   protected Class<ServiceComponentProgramRunner> getProgramClass() {
     return ServiceComponentProgramRunner.class;
->>>>>>> 652db04d
   }
 }