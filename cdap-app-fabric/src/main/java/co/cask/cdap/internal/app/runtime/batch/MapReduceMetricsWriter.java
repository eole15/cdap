/*
 * Copyright © 2014 Cask Data, Inc.
 *
 * Licensed under the Apache License, Version 2.0 (the "License"); you may not
 * use this file except in compliance with the License. You may obtain a copy of
 * the License at
 *
 * http://www.apache.org/licenses/LICENSE-2.0
 *
 * Unless required by applicable law or agreed to in writing, software
 * distributed under the License is distributed on an "AS IS" BASIS, WITHOUT
 * WARRANTIES OR CONDITIONS OF ANY KIND, either express or implied. See the
 * License for the specific language governing permissions and limitations under
 * the License.
 */

package co.cask.cdap.internal.app.runtime.batch;

import co.cask.cdap.app.metrics.MapReduceMetrics;
import co.cask.cdap.common.conf.Constants;
import co.cask.cdap.common.metrics.MetricsCollector;
import co.cask.cdap.metrics.collect.MapReduceCounterCollectionService;
import org.apache.hadoop.mapreduce.Counter;
import org.apache.hadoop.mapreduce.Counters;
import org.apache.hadoop.mapreduce.Job;
import org.apache.hadoop.mapreduce.JobStatus;
import org.apache.hadoop.mapreduce.TaskCounter;
import org.apache.hadoop.mapreduce.TaskReport;
import org.apache.hadoop.mapreduce.TaskType;
import org.slf4j.Logger;
import org.slf4j.LoggerFactory;

import java.io.IOException;
import java.util.Map;

/**
 * Gathers statistics from a running mapreduce job through its counters and writes the data to the metrics system.
 */
public class MapReduceMetricsWriter {
  private static final Logger LOG = LoggerFactory.getLogger(MapReduceMetricsWriter.class);
  private static final String METRIC_INPUT_RECORDS = "process.entries.in";
  private static final String METRIC_OUTPUT_RECORDS = "process.entries.out";
  private static final String METRIC_BYTES = "process.bytes";
  private static final String METRIC_COMPLETION = "process.completion";
  private static final String METRIC_USED_CONTAINERS = "resources.used.containers";
  private static final String METRIC_USED_MEMORY = "resources.used.memory";

  private final Job jobConf;
  private final BasicMapReduceContext context;
  private final MetricsCollector mapperMetrics;
  private final MetricsCollector reducerMetrics;

  public MapReduceMetricsWriter(Job jobConf, BasicMapReduceContext context) {
    this.jobConf = jobConf;
    this.context = context;
    this.mapperMetrics = context.getProgramMetrics().childCollector(Constants.Metrics.Tag.MR_TASK_TYPE,
                                                                    MapReduceMetrics.TaskType.Mapper.getId());
    this.reducerMetrics = context.getProgramMetrics().childCollector(Constants.Metrics.Tag.MR_TASK_TYPE,
                                                                    MapReduceMetrics.TaskType.Reducer.getId());
  }

  public void reportStats() throws IOException, InterruptedException {
    Counters jobCounters = jobConf.getCounters();
    reportMapredStats(jobCounters);
    reportSystemStats(jobCounters);
  }

  // job level stats from counters built in to mapreduce
  private void reportMapredStats(Counters jobCounters) throws IOException, InterruptedException {
    JobStatus jobStatus = jobConf.getStatus();
    // map stats
    float mapProgress = jobStatus.getMapProgress();
    int runningMappers = 0;
    int runningReducers = 0;
    for (TaskReport tr : jobConf.getTaskReports(TaskType.MAP)) {
      runningMappers += tr.getRunningTaskAttemptIds().size();
    }
    for (TaskReport tr : jobConf.getTaskReports(TaskType.REDUCE)) {
      runningReducers += tr.getRunningTaskAttemptIds().size();
    }
    int memoryPerMapper = jobConf.getConfiguration().getInt(Job.MAP_MEMORY_MB, Job.DEFAULT_MAP_MEMORY_MB);
    int memoryPerReducer = jobConf.getConfiguration().getInt(Job.REDUCE_MEMORY_MB, Job.DEFAULT_REDUCE_MEMORY_MB);

    long mapInputRecords = getTaskCounter(jobCounters, TaskCounter.MAP_INPUT_RECORDS);
    long mapOutputRecords = getTaskCounter(jobCounters, TaskCounter.MAP_OUTPUT_RECORDS);
    long mapOutputBytes = getTaskCounter(jobCounters, TaskCounter.MAP_OUTPUT_BYTES);

    mapperMetrics.gauge(METRIC_COMPLETION, (long) (mapProgress * 100));
    mapperMetrics.gauge(METRIC_INPUT_RECORDS, mapInputRecords);
    mapperMetrics.gauge(METRIC_OUTPUT_RECORDS, mapOutputRecords);
    mapperMetrics.gauge(METRIC_BYTES, mapOutputBytes);
    mapperMetrics.gauge(METRIC_USED_CONTAINERS, runningMappers);
    mapperMetrics.gauge(METRIC_USED_MEMORY, runningMappers * memoryPerMapper);

    LOG.trace("Reporting mapper stats: (completion, ins, outs, bytes, containers, memory) = ({}, {}, {}, {}, {}, {})",
              (int) (mapProgress * 100), mapInputRecords, mapOutputRecords, mapOutputBytes, runningMappers,
              runningMappers * memoryPerMapper);

    // reduce stats
    float reduceProgress = jobStatus.getReduceProgress();
    long reduceInputRecords = getTaskCounter(jobCounters, TaskCounter.REDUCE_INPUT_RECORDS);
    long reduceOutputRecords = getTaskCounter(jobCounters, TaskCounter.REDUCE_OUTPUT_RECORDS);

    reducerMetrics.gauge(METRIC_COMPLETION, (long) (reduceProgress * 100));
    reducerMetrics.gauge(METRIC_INPUT_RECORDS, reduceInputRecords);
    reducerMetrics.gauge(METRIC_OUTPUT_RECORDS, reduceOutputRecords);
    reducerMetrics.gauge(METRIC_USED_CONTAINERS, runningReducers);
    reducerMetrics.gauge(METRIC_USED_MEMORY, runningReducers * memoryPerReducer);

    LOG.trace("Reporting reducer stats: (completion, ins, outs, containers, memory) = ({}, {}, {}, {}, {})",
              (int) (reduceProgress * 100), reduceInputRecords, reduceOutputRecords, runningReducers,
              runningReducers * memoryPerReducer);
  }

  // report system stats coming from user metrics or dataset operations
  private void reportSystemStats(Counters jobCounters) throws IOException, InterruptedException {
    for (String group : jobCounters.getGroupNames()) {
      if (group.startsWith("cdap.")) {

        Map<String, String> tags = MapReduceCounterCollectionService.parseTags(group);
        // todo: use some caching?
        MetricsCollector collector = context.getProgramMetrics().childCollector(tags);

        // Note: all mapreduce metrics are reported as gauges due to how mapreduce counters work;
        //       we may later emit metrics right from the tasks into the metrics system to overcome this limitation
<<<<<<< HEAD
        for (Counter counter : counters.getGroup(group)) {
          LOG.info("CDAP Counter : {} value : {}", counter.getName(), counter.getValue());
=======
        for (Counter counter : jobCounters.getGroup(group)) {
>>>>>>> c46d8d1a
          collector.gauge(counter.getName(), counter.getValue());
        }
      }
    }
  }

<<<<<<< HEAD
  private long getTaskCounter(TaskCounter taskCounter) throws IOException, InterruptedException {
    long value = jobConf.getCounters().findCounter(TaskCounter.class.getName(), taskCounter.name()).getValue();
    LOG.info("Task Counter : {} value : {}", taskCounter, value);
    return value;
=======
  private long getTaskCounter(Counters jobCounters, TaskCounter taskCounter) throws IOException, InterruptedException {
    return jobCounters.findCounter(TaskCounter.class.getName(), taskCounter.name()).getValue();
>>>>>>> c46d8d1a
  }

}<|MERGE_RESOLUTION|>--- conflicted
+++ resolved
@@ -123,27 +123,15 @@
 
         // Note: all mapreduce metrics are reported as gauges due to how mapreduce counters work;
         //       we may later emit metrics right from the tasks into the metrics system to overcome this limitation
-<<<<<<< HEAD
-        for (Counter counter : counters.getGroup(group)) {
-          LOG.info("CDAP Counter : {} value : {}", counter.getName(), counter.getValue());
-=======
         for (Counter counter : jobCounters.getGroup(group)) {
->>>>>>> c46d8d1a
           collector.gauge(counter.getName(), counter.getValue());
         }
       }
     }
   }
 
-<<<<<<< HEAD
-  private long getTaskCounter(TaskCounter taskCounter) throws IOException, InterruptedException {
-    long value = jobConf.getCounters().findCounter(TaskCounter.class.getName(), taskCounter.name()).getValue();
-    LOG.info("Task Counter : {} value : {}", taskCounter, value);
-    return value;
-=======
   private long getTaskCounter(Counters jobCounters, TaskCounter taskCounter) throws IOException, InterruptedException {
     return jobCounters.findCounter(TaskCounter.class.getName(), taskCounter.name()).getValue();
->>>>>>> c46d8d1a
   }
 
 }