/*
 * Copyright © 2014-2015 Cask Data, Inc.
 *
 * Licensed under the Apache License, Version 2.0 (the "License"); you may not
 * use this file except in compliance with the License. You may obtain a copy of
 * the License at
 *
 * http://www.apache.org/licenses/LICENSE-2.0
 *
 * Unless required by applicable law or agreed to in writing, software
 * distributed under the License is distributed on an "AS IS" BASIS, WITHOUT
 * WARRANTIES OR CONDITIONS OF ANY KIND, either express or implied. See the
 * License for the specific language governing permissions and limitations under
 * the License.
 */
package co.cask.cdap.internal.app.runtime.workflow;

import co.cask.cdap.api.mapreduce.MapReduceSpecification;
import co.cask.cdap.api.schedule.SchedulableProgramType;
import co.cask.cdap.api.spark.SparkSpecification;
import co.cask.cdap.api.workflow.ScheduleProgramInfo;
import co.cask.cdap.api.workflow.WorkflowAction;
import co.cask.cdap.api.workflow.WorkflowActionSpecification;
import co.cask.cdap.api.workflow.WorkflowSpecification;
import co.cask.cdap.app.ApplicationSpecification;
import co.cask.cdap.app.program.Program;
import co.cask.cdap.app.runtime.Arguments;
import co.cask.cdap.app.runtime.ProgramOptions;
import co.cask.cdap.app.runtime.workflow.WorkflowStatus;
import co.cask.cdap.common.lang.InstantiatorFactory;
import co.cask.cdap.internal.app.runtime.ProgramOptionConstants;
import co.cask.cdap.internal.app.runtime.ProgramRunnerFactory;
import co.cask.cdap.internal.workflow.DefaultWorkflowActionSpecification;
import co.cask.cdap.internal.workflow.ProgramWorkflowAction;
import co.cask.http.NettyHttpService;
import com.google.common.base.Preconditions;
import com.google.common.base.Supplier;
import com.google.common.base.Throwables;
import com.google.common.collect.ImmutableList;
import com.google.common.collect.ImmutableMap;
import com.google.common.reflect.TypeToken;
import com.google.common.util.concurrent.AbstractExecutionThreadService;
import org.apache.twill.api.RunId;
import org.slf4j.Logger;
import org.slf4j.LoggerFactory;

import java.net.InetAddress;
import java.net.InetSocketAddress;
import java.util.Iterator;
import java.util.Map;

/**
 * Core of Workflow engine that drives the execution of Workflow.
 */
final class WorkflowDriver extends AbstractExecutionThreadService {

  private static final Logger LOG = LoggerFactory.getLogger(WorkflowDriver.class);

  private final Program program;
  private final RunId runId;
  private final InetAddress hostname;
  private final Map<String, String> runtimeArgs;
  private final WorkflowSpecification workflowSpec;
  private final long logicalStartTime;
  private final ProgramWorkflowRunnerFactory workflowProgramRunnerFactory;
  private NettyHttpService httpService;
  private volatile boolean running;
  private volatile WorkflowStatus workflowStatus;

  WorkflowDriver(Program program, RunId runId, ProgramOptions options, InetAddress hostname,
                 WorkflowSpecification workflowSpec, ProgramRunnerFactory programRunnerFactory) {
    this.program = program;
    this.runId = runId;
    this.hostname = hostname;
    this.runtimeArgs = createRuntimeArgs(options.getUserArguments());
    this.workflowSpec = workflowSpec;
    this.logicalStartTime = options.getArguments().hasOption(ProgramOptionConstants.LOGICAL_START_TIME)
      ? Long.parseLong(options.getArguments()
                         .getOption(ProgramOptionConstants.LOGICAL_START_TIME))
      : System.currentTimeMillis();
    this.workflowProgramRunnerFactory = new ProgramWorkflowRunnerFactory(workflowSpec, programRunnerFactory, program, 
                                                                         runId, options.getUserArguments(), 
                                                                         logicalStartTime);
  }

  @Override
  protected void startUp() throws Exception {
    LOG.info("Starting Workflow {}", workflowSpec);

    // Using small size thread pool is enough, as the API we supported are just simple lookup.
    httpService = NettyHttpService.builder()
      .setWorkerThreadPoolSize(2)
      .setExecThreadPoolSize(4)
      .setHost(hostname.getHostName())
      .addHttpHandlers(ImmutableList.of(new WorkflowServiceHandler(createStatusSupplier())))
      .build();

    httpService.startAndWait();
    running = true;
  }

  @Override
  protected void shutDown() throws Exception {
    httpService.stopAndWait();
  }

  @Override
  protected void run() throws Exception {
    LOG.info("Start workflow execution for {}", workflowSpec);
    InstantiatorFactory instantiator = new InstantiatorFactory(false);
    ClassLoader classLoader = program.getClassLoader();

    // Executes actions step by step. Individually invoke the init()->run()->destroy() sequence.

<<<<<<< HEAD
    ApplicationSpecification appSpec = program.getSpecification();
=======
    ApplicationSpecification appSpec = program.getApplicationSpecification();
>>>>>>> 0bb0aff4

    Iterator<ScheduleProgramInfo> iterator = workflowSpec.getActions().iterator();
    int step = 0;
    while (running && iterator.hasNext()) {
      WorkflowActionSpecification actionSpec;
      ScheduleProgramInfo actionInfo = iterator.next();
      switch (actionInfo.getProgramType()) {
        case MAPREDUCE:
          MapReduceSpecification mapReduceSpec = appSpec.getMapReduce().get(actionInfo.getProgramName());
          actionSpec = new DefaultWorkflowActionSpecification(new ProgramWorkflowAction(mapReduceSpec.getName(),
                                                                                        mapReduceSpec.getName(),
                                                 SchedulableProgramType.MAPREDUCE));
          break;
        case SPARK:
          SparkSpecification sparkSpec = appSpec.getSpark().get(actionInfo.getProgramName());
          actionSpec = new DefaultWorkflowActionSpecification(new ProgramWorkflowAction(sparkSpec.getName(),
                                                                                        sparkSpec.getName(),
                                                 SchedulableProgramType.SPARK));
          break;
        case CUSTOM_ACTION:
          actionSpec = workflowSpec.getCustomActionMap().get(actionInfo.getProgramName());
          break;
        default:
          LOG.error("Unknown Program Type '{}', Program '{}' in the Workflow.", actionInfo.getProgramType(),
                    actionInfo.getProgramName());
          throw new IllegalStateException("Workflow stopped without executing all tasks");
      }
      workflowStatus = new WorkflowStatus(state(), actionSpec, step++);

      WorkflowAction action = initialize(actionSpec, classLoader, instantiator);
      try {
        action.run();
      } catch (Throwable t) {
        LOG.warn("Exception on WorkflowAction.run(), aborting Workflow. {}", actionSpec);
        // this will always rethrow
        Throwables.propagateIfPossible(t, Exception.class);
      } finally {
        // Destroy the action.
        destroy(actionSpec, action);
      }
    }

    // If there is some task left when the loop exited, it must be called by explicit stop of this driver.
    if (iterator.hasNext()) {
      LOG.warn("Workflow explicitly stopped. Treated as abort on error. {} {}", workflowSpec);
      throw new IllegalStateException("Workflow stopped without executing all tasks: " + workflowSpec);
    }

    LOG.info("Workflow execution succeeded for {}", workflowSpec);

    running = false;
  }

  @Override
  protected void triggerShutdown() {
    running = false;
  }

  /**
   * Returns the endpoint that the http service is bind to.
   *
   * @throws IllegalStateException if the service is not started.
   */
  InetSocketAddress getServiceEndpoint() {
    Preconditions.checkState(httpService != null && httpService.isRunning(), "Workflow service is not started.");
    return httpService.getBindAddress();
  }

  /**
   * Instantiates and initialize a WorkflowAction.
   */
  @SuppressWarnings("unchecked")
  private WorkflowAction initialize(WorkflowActionSpecification actionSpec,
                                    ClassLoader classLoader, InstantiatorFactory instantiator) throws Exception {
    Class<?> clz = Class.forName(actionSpec.getClassName(), true, classLoader);
    Preconditions.checkArgument(WorkflowAction.class.isAssignableFrom(clz), "%s is not a WorkflowAction.", clz);
    WorkflowAction action = instantiator.get(TypeToken.of((Class<? extends WorkflowAction>) clz)).create();

    try {
      action.initialize(new BasicWorkflowContext(workflowSpec, actionSpec,
                                                 logicalStartTime, 
                                                 workflowProgramRunnerFactory.getProgramWorkflowRunner(actionSpec), 
                                                 runtimeArgs));
    } catch (Throwable t) {
      LOG.warn("Exception on WorkflowAction.initialize(), abort Workflow. {}", actionSpec, t);
      // this will always rethrow
      Throwables.propagateIfPossible(t, Exception.class);
    }

    return action;
  }

  /**
   * Calls the destroy method on the given WorkflowAction.
   */
  private void destroy(WorkflowActionSpecification actionSpec, WorkflowAction action) {
    try {
      action.destroy();
    } catch (Throwable t) {
      LOG.warn("Exception on WorkflowAction.destroy(): {}", actionSpec, t);
      // Just log, but not propagate
    }
  }

  private Map<String, String> createRuntimeArgs(Arguments args) {
    ImmutableMap.Builder<String, String> builder = ImmutableMap.builder();
    for (Map.Entry<String, String> entry : args) {
      builder.put(entry);
    }
    return builder.build();
  }

  private Supplier<WorkflowStatus> createStatusSupplier() {
    return new Supplier<WorkflowStatus>() {
      @Override
      public WorkflowStatus get() {
        return workflowStatus;
      }
    };
  }
}<|MERGE_RESOLUTION|>--- conflicted
+++ resolved
@@ -112,11 +112,7 @@
 
     // Executes actions step by step. Individually invoke the init()->run()->destroy() sequence.
 
-<<<<<<< HEAD
-    ApplicationSpecification appSpec = program.getSpecification();
-=======
     ApplicationSpecification appSpec = program.getApplicationSpecification();
->>>>>>> 0bb0aff4
 
     Iterator<ScheduleProgramInfo> iterator = workflowSpec.getActions().iterator();
     int step = 0;
