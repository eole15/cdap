--- conflicted
+++ resolved
@@ -52,11 +52,7 @@
    */
   @Override
   public Callable<RuntimeContext> create(String name) {
-<<<<<<< HEAD
-    ApplicationSpecification spec = workflowProgram.getSpecification();
-=======
     ApplicationSpecification spec = workflowProgram.getApplicationSpecification();
->>>>>>> 0bb0aff4
     final MapReduceSpecification mapReduceSpec = spec.getMapReduce().get(name);
     Preconditions.checkArgument(mapReduceSpec != null,
                                 "No MapReduce with name %s found in Workflow %s", name, workflowSpec.getName());
