/*
 * Copyright © 2014-2015 Cask Data, Inc.
 *
 * Licensed under the Apache License, Version 2.0 (the "License"); you may not
 * use this file except in compliance with the License. You may obtain a copy of
 * the License at
 *
 * http://www.apache.org/licenses/LICENSE-2.0
 *
 * Unless required by applicable law or agreed to in writing, software
 * distributed under the License is distributed on an "AS IS" BASIS, WITHOUT
 * WARRANTIES OR CONDITIONS OF ANY KIND, either express or implied. See the
 * License for the specific language governing permissions and limitations under
 * the License.
 */

package co.cask.cdap.gateway.handlers;

import co.cask.cdap.adapter.AdapterSpecification;
import co.cask.cdap.adapter.Sink;
import co.cask.cdap.adapter.Source;
import co.cask.cdap.api.ProgramSpecification;
import co.cask.cdap.api.dataset.DatasetProperties;
import co.cask.cdap.api.dataset.lib.FileSet;
import co.cask.cdap.api.flow.FlowSpecification;
import co.cask.cdap.api.flow.FlowletConnection;
import co.cask.cdap.api.schedule.SchedulableProgramType;
import co.cask.cdap.api.schedule.Schedule;
import co.cask.cdap.api.schedule.ScheduleSpecification;
import co.cask.cdap.api.workflow.ScheduleProgramInfo;
import co.cask.cdap.api.workflow.WorkflowSpecification;
import co.cask.cdap.app.ApplicationSpecification;
import co.cask.cdap.app.deploy.Manager;
import co.cask.cdap.app.deploy.ManagerFactory;
import co.cask.cdap.app.program.Programs;
import co.cask.cdap.app.runtime.ProgramController;
import co.cask.cdap.app.runtime.ProgramRuntimeService;
import co.cask.cdap.app.store.Store;
import co.cask.cdap.app.store.StoreFactory;
import co.cask.cdap.common.conf.CConfiguration;
import co.cask.cdap.common.conf.Constants;
import co.cask.cdap.common.discovery.RandomEndpointStrategy;
import co.cask.cdap.common.discovery.TimeLimitEndpointStrategy;
import co.cask.cdap.common.http.AbstractBodyConsumer;
import co.cask.cdap.common.io.Locations;
import co.cask.cdap.common.metrics.MetricsScope;
import co.cask.cdap.common.queue.QueueName;
import co.cask.cdap.common.utils.DirUtils;
import co.cask.cdap.config.PreferencesStore;
import co.cask.cdap.data.Namespace;
import co.cask.cdap.data2.OperationException;
import co.cask.cdap.data2.datafabric.DefaultDatasetNamespace;
import co.cask.cdap.data2.dataset2.DatasetFramework;
import co.cask.cdap.data2.dataset2.NamespacedDatasetFramework;
import co.cask.cdap.data2.transaction.queue.QueueAdmin;
import co.cask.cdap.data2.transaction.stream.StreamAdmin;
import co.cask.cdap.data2.transaction.stream.StreamConsumerFactory;
import co.cask.cdap.gateway.auth.Authenticator;
import co.cask.cdap.gateway.handlers.util.AbstractAppFabricHttpHandler;
import co.cask.cdap.internal.UserErrors;
import co.cask.cdap.internal.UserMessages;
import co.cask.cdap.internal.app.deploy.ProgramTerminator;
import co.cask.cdap.internal.app.deploy.pipeline.ApplicationWithPrograms;
import co.cask.cdap.internal.app.runtime.AdapterInfoService;
import co.cask.cdap.internal.app.runtime.flow.FlowUtils;
import co.cask.cdap.internal.app.runtime.schedule.Scheduler;
import co.cask.cdap.proto.ApplicationRecord;
import co.cask.cdap.proto.Id;
import co.cask.cdap.proto.NamespaceMeta;
import co.cask.cdap.proto.ProgramType;
import co.cask.cdap.proto.ProgramTypes;
import co.cask.http.BodyConsumer;
import co.cask.http.HttpResponder;
import com.google.common.annotations.VisibleForTesting;
import com.google.common.base.Charsets;
import com.google.common.base.Preconditions;
import com.google.common.base.Predicate;
import com.google.common.base.Strings;
import com.google.common.base.Throwables;
import com.google.common.collect.HashMultimap;
import com.google.common.collect.ImmutableMap;
import com.google.common.collect.ImmutableMultimap;
import com.google.common.collect.Iterables;
import com.google.common.collect.Iterators;
import com.google.common.collect.Lists;
import com.google.common.collect.Multimap;
import com.google.common.collect.Sets;
import com.google.common.io.Files;
import com.google.gson.Gson;
import com.google.inject.Inject;
import com.google.inject.Singleton;
import com.ning.http.client.SimpleAsyncHttpClient;
import org.apache.commons.lang.StringUtils;
import org.apache.twill.api.RunId;
import org.apache.twill.discovery.Discoverable;
import org.apache.twill.discovery.DiscoveryServiceClient;
import org.apache.twill.filesystem.Location;
import org.apache.twill.filesystem.LocationFactory;
import org.jboss.netty.handler.codec.http.HttpHeaders;
import org.jboss.netty.handler.codec.http.HttpRequest;
import org.jboss.netty.handler.codec.http.HttpResponseStatus;
import org.quartz.DateBuilder;
import org.slf4j.Logger;
import org.slf4j.LoggerFactory;

import java.io.File;
import java.io.FileNotFoundException;
import java.io.IOException;
import java.util.ArrayList;
import java.util.Collection;
import java.util.Collections;
import java.util.List;
import java.util.Map;
import java.util.Set;
import java.util.concurrent.ExecutionException;
import java.util.concurrent.TimeUnit;
import javax.ws.rs.DELETE;
import javax.ws.rs.GET;
import javax.ws.rs.HeaderParam;
import javax.ws.rs.POST;
import javax.ws.rs.PUT;
import javax.ws.rs.Path;
import javax.ws.rs.PathParam;

/**
 * {@link co.cask.http.HttpHandler} for managing application lifecycle.
 */
@Singleton
@Path(Constants.Gateway.API_VERSION_3 + "/namespaces/{namespace-id}")
public class AppLifecycleHttpHandler extends AbstractAppFabricHttpHandler {
  private static final Logger LOG = LoggerFactory.getLogger(AppLifecycleHttpHandler.class);

  /**
   * Json serializer.
   */
  private static final Gson GSON = new Gson();

  /**
   * Timeout to get response from metrics system.
   */
  private static final long METRICS_SERVER_RESPONSE_TIMEOUT = TimeUnit.MILLISECONDS.convert(5, TimeUnit.MINUTES);

  /**
   * Number of seconds for timing out a service endpoint discovery.
   */
  private static final long DISCOVERY_TIMEOUT_SECONDS = 3;

  /**
   * Configuration object passed from higher up.
   */
  private final CConfiguration configuration;

  private final ManagerFactory<Location, ApplicationWithPrograms> managerFactory;

  /**
   * App fabric output directory.
   */
  private final String appFabricDir;

  /**
   * The directory where the uploaded files would be placed.
   */
  private final String archiveDir;

  /**
   * Factory for handling the location - can do both in either Distributed or Local mode.
   */
  private final LocationFactory locationFactory;

  private final Scheduler scheduler;

  /**
   * Runtime program service for running and managing programs.
   */
  private final ProgramRuntimeService runtimeService;

  /**
   * Store manages non-runtime lifecycle.
   */
  private final Store store;

  private final StreamConsumerFactory streamConsumerFactory;

  private final QueueAdmin queueAdmin;

  private final DiscoveryServiceClient discoveryServiceClient;

  private final PreferencesStore preferencesStore;
  private final DatasetFramework datasetFramework;

  private final StreamAdmin streamAdmin;

  private final AdapterInfoService adapterInfoService;

  @Inject
  public AppLifecycleHttpHandler(Authenticator authenticator, CConfiguration configuration,
                                 ManagerFactory<Location, ApplicationWithPrograms> managerFactory,
                                 LocationFactory locationFactory, Scheduler scheduler,
                                 ProgramRuntimeService runtimeService, StoreFactory storeFactory,
                                 StreamConsumerFactory streamConsumerFactory, QueueAdmin queueAdmin,
                                 DiscoveryServiceClient discoveryServiceClient, PreferencesStore preferencesStore,
                                 DatasetFramework datasetFramework, StreamAdmin streamAdmin,
                                 AdapterInfoService adapterInfoService) {
    super(authenticator);
    this.configuration = configuration;
    this.managerFactory = managerFactory;
    this.appFabricDir = configuration.get(Constants.AppFabric.OUTPUT_DIR);
    this.archiveDir = this.appFabricDir + "/archive";
    this.locationFactory = locationFactory;
    this.scheduler = scheduler;
    this.runtimeService = runtimeService;
    this.store = storeFactory.create();
    this.streamConsumerFactory = streamConsumerFactory;
    this.queueAdmin = queueAdmin;
    this.discoveryServiceClient = discoveryServiceClient;
    this.preferencesStore = preferencesStore;
    this.datasetFramework =
      new NamespacedDatasetFramework(datasetFramework, new DefaultDatasetNamespace(configuration, Namespace.USER));
    this.streamAdmin = streamAdmin;
    this.adapterInfoService = adapterInfoService;
  }

  /**
   * Deploys an application with the specified name.
   */
  @PUT
  @Path("/apps/{app-id}")
  public BodyConsumer deploy(HttpRequest request, HttpResponder responder,
                             @PathParam("namespace-id") final String namespaceId,
                             @PathParam("app-id") final String appId,
                             @HeaderParam(ARCHIVE_NAME_HEADER) final String archiveName) {
    try {
      return deployApplication(request, responder, namespaceId, appId, archiveName);
    } catch (Exception ex) {
      responder.sendString(HttpResponseStatus.INTERNAL_SERVER_ERROR, "Deploy failed: {}" + ex.getMessage());
      return null;
    }

  }

  /**
   * Deploys an application.
   */
  @POST
  @Path("/apps")
  public BodyConsumer deploy(HttpRequest request, HttpResponder responder,
                             @PathParam("namespace-id") final String namespaceId,
                             @HeaderParam(ARCHIVE_NAME_HEADER) final String archiveName) {
    // null means use name provided by app spec
    try {
      return deployApplication(request, responder, namespaceId, null, archiveName);
    } catch (Exception ex) {
      responder.sendString(HttpResponseStatus.INTERNAL_SERVER_ERROR, "Deploy failed: " + ex.getMessage());
      return null;
    }
  }

  //TODO: improved docs

  /**
   * Retrieves a list of adapters
   */
  @GET
  @Path("/adapters")
  public void listAdapters(HttpRequest request, HttpResponder responder,
                           @PathParam("namespace-id") String namespaceId) {
    responder.sendJson(HttpResponseStatus.OK, store.getAllAdapters(Id.Namespace.from(namespaceId)));
  }

  /**
   * Retrieves an adapter
   */
  @GET
  @Path("/adapters/{adapter-name}")
  public void getAdapter(HttpRequest request, HttpResponder responder,
                         @PathParam("namespace-id") String namespaceId,
                         @PathParam("adapter-name") String adapterName) {
    AdapterSpecification adapterSpec = store.getAdapter(Id.Namespace.from(namespaceId), adapterName);
    if (adapterSpec == null) {
      responder.sendString(HttpResponseStatus.NOT_FOUND,
                           String.format("Adapter not found: %s.%s", namespaceId, adapterName));
      return;
    }
    responder.sendJson(HttpResponseStatus.OK, adapterSpec);
  }

  /**
   * Deletes an adapter
   */
  @DELETE
  @Path("/adapters/{adapter-name}")
  public void deleteAdapter(HttpRequest request, HttpResponder responder,
                            @PathParam("namespace-id") String namespaceId,
                            @PathParam("adapter-name") String adapterName) {
    AdapterSpecification adapterSpec = store.getAdapter(Id.Namespace.from(namespaceId), adapterName);
    if (adapterSpec == null) {
      responder.sendString(HttpResponseStatus.NOT_FOUND,
                           String.format("Adapter not found: %s.%s", namespaceId, adapterName));
      return;
    }
<<<<<<< HEAD
    AdapterInfo adapterInfo = adapterInfoService.getAdapter(adapterSpec.getType());
    deleteSchedule(scheduler, store, Id.Program.from(namespaceId, adapterSpec.getType(),
                                                     adapterInfo.getScheduleProgramId()),
                   adapterInfo.getScheduleProgramType(), String.format("%s", adapterId));
    store.removeAdapter(Id.Namespace.from(namespaceId), adapterId);
=======
    // TODO: Update application specification
    scheduler.deleteSchedules(Id.Program.from(namespaceId, "appId", "programId"), ProgramType.WORKFLOW);
    store.removeAdapter(Id.Namespace.from(namespaceId), adapterName);
>>>>>>> f48b04c1
    responder.sendStatus(HttpResponseStatus.OK);
  }


  /**
   * Create an adapter.
   */
  @PUT
  @Path("/adapters/{adapter-name}")
  public void createAdapter(HttpRequest request, HttpResponder responder,
                            @PathParam("namespace-id") String namespaceId,
                            @PathParam("adapter-name") String adapterName) {

    try {
      if (!namespaceExists(namespaceId)) {
        responder.sendString(HttpResponseStatus.NOT_FOUND,
                             String.format("Create adapter failed - namespace '%s' does not exist.", namespaceId));
        return;
      }

      AdapterConfig config = parseBody(request, AdapterConfig.class);

      if (config == null) {
        responder.sendString(HttpResponseStatus.BAD_REQUEST, "Adapter configuration could not be parsed");
        return;
      }

      // Validate the adapter
      String adapterType = config.type;
      AdapterInfoService.AdapterInfo adapterInfo = adapterInfoService.getAdapter(adapterType);
      if (adapterInfo == null) {
        responder.sendString(HttpResponseStatus.NOT_FOUND, String.format("Adapter type %s not found", adapterType));
        return;
      }

      AdapterSpecification spec = getAdapterSpec(config, adapterName,
                                                 adapterInfo.getSourceType(), adapterInfo.getSinkType());

      // Setup Sources and Sinks prior to application deploy
      // ensure all sources exist
      for (Source source : spec.getSources()) {
        if (Source.Type.STREAM.equals(source.getType())) {
          if (!streamAdmin.exists(source.getName())) {
            String errMessage = String.format("stream instance %s does not exist during create of adapter: %s",
                                              source.getName(), spec);
            LOG.debug(errMessage);
            throw new IllegalStateException(errMessage);

          }
        } else {
          throw new IllegalArgumentException(String.format("Unknown Source type: %s", source.getType()));
        }
      }

      // create sinks if not exist
      for (Sink sink : spec.getSinks()) {
        if (Sink.Type.DATASET.equals(sink.getType())) {
          String datasetName = sink.getName();
          if (!datasetFramework.hasInstance(datasetName)) {
            //TODO: This should come from a property.
            datasetFramework.addInstance(FileSet.class.getName(), datasetName, DatasetProperties.builder().addAll(sink.getProperties()).build());
            LOG.debug("Dataset instance {} created during create of adapter: {}", datasetName, spec);
          } else {
            LOG.debug("Dataset instance {} already existed during create of adapter: {}", datasetName, spec);
          }
        } else {
          throw new IllegalArgumentException(String.format("Unknown Sink type: %s", sink.getType()));
        }
      }

      // Check to see if the App is already deployed
      ApplicationSpecification applicationSpec = store.getApplication(Id.Application.from(namespaceId, adapterType));
      if (applicationSpec == null) {
        // Deploy the application, by copying the jar to tmp location and moving it (atomically) after the copy.
        Location archiveDirectory = locationFactory.create(this.archiveDir).append(namespaceId);
        Locations.mkdirsIfNotExists(archiveDirectory);
        Location archive = archiveDirectory.append(adapterName);

        // Copy jar content to a temporary location
        Location tmpLocation = archive.getTempFile(".tmp");
        Files.copy(adapterInfo.getFile(), Locations.newOutputSupplier(tmpLocation));

        try {
          // Finally, move archive to final location
          if (tmpLocation.renameTo(archive) == null) {
            throw new IOException(String.format("Could not move archive from location: %s, to location: %s",
                                                tmpLocation.toURI(), archive.toURI()));
          }
        } catch (IOException e) {
          // In case copy to temporary file failed, or rename failed
          tmpLocation.delete();
          throw e;
        }
        deploy(namespaceId, adapterType, archive);
      }

      // We need this information, in order to know if/what to schedule
      String appId = adapterType;
      String programId = adapterInfo.getScheduleProgramId();
      SchedulableProgramType programType = adapterInfo.getScheduleProgramType();
      Id.Program scheduledProgramId = Id.Program.from(namespaceId, appId, programId);
<<<<<<< HEAD
      String scheduleName = String.format("%s", adapterName);
      String scheduleDescription = "";
      String cronEntry = toCronExpr(spec.getProperties().get("frequency"));
      ScheduleProgramInfo scheduleProgramInfo = new ScheduleProgramInfo(programType, programId);
      //TODO: populate this (runtime args)
      Map<String, String> properties =
        ImmutableMap.of("source.name", spec.getSources().iterator().next().getName(),
                        "source.properties", GSON.toJson(spec.getSinks().iterator().next().getProperties()),
                        "sink.name", spec.getSinks().iterator().next().getName(),
                        "sink.properties", GSON.toJson(spec.getSources().iterator().next().getProperties()),
                        "properties", GSON.toJson(spec.getProperties()));
//      streamAdmin.getConfig(spec.getSources().iterator().next().getName()).getFormat()

      Iterators.get(spec.getSources().iterator(), 0);
=======
>>>>>>> f48b04c1

      // If the adapter already exists, remove existing schedule to replace with the new one.
      AdapterSpecification existingSpec = store.getAdapter(Id.Namespace.from(namespaceId), adapterName);
      if (existingSpec != null) {
        // TODO: Remove the schedule.
        deleteSchedule(scheduler, store, scheduledProgramId, programType, scheduleName);
        String debugMessage = String.format("Existing adapter found while create: %s.%s",
                                            namespaceId, existingSpec);
        LOG.debug(debugMessage);
      }

      addSchedule(scheduler, store, scheduledProgramId,
                  new ScheduleSpecification(new Schedule(scheduleName, scheduleDescription, cronEntry),
                                            scheduleProgramInfo, properties));

      store.addAdapter(Id.Namespace.from(namespaceId), spec);

      responder.sendString(HttpResponseStatus.OK, String.format("Adapter: %s is created", adapterName));
    } catch (IOException e) {
      responder.sendString(HttpResponseStatus.BAD_REQUEST, "AdapterSpecification could not be parsed");
    } catch (OperationException e) {
      // TODO: Remove the catch clause after operation Exception is removed from Store. CDAP-1165
      responder.sendStatus(HttpResponseStatus.INTERNAL_SERVER_ERROR);
    } catch (Exception e) {
      LOG.error("Failed to deploy adapter", e);
      responder.sendString(HttpResponseStatus.BAD_REQUEST, e.getMessage());
    }
  }

  //TODO: move this method elsewhere!

  /**
   * Converts a frequency expression into cronExpression that is usable by quartz.
   * Supports frequency expressions with the following resolutions: minutes, hours, days.
   * Example conversions:
   * '10m' -> '*{@literal /}10 * * * ?'
   * '3d' -> '0 0 *{@literal /}3 * ?'
   *
   * @return a chron expression
   */
  @VisibleForTesting
  public static String toCronExpr(String frequency) {
    Preconditions.checkArgument(!Strings.isNullOrEmpty(frequency));
    // remove all whitespace
    frequency = frequency.replaceAll("\\s+", "");
    Preconditions.checkArgument(frequency.length() >= 0);

    frequency = frequency.toLowerCase();

    String value = frequency.substring(0, frequency.length() - 1);
    Preconditions.checkArgument(StringUtils.isNumeric(value));
    Integer parsedValue = Integer.valueOf(value);
    Preconditions.checkArgument(parsedValue > 0);

    String everyN = String.format("*/%s", value);
    char lastChar = frequency.charAt(frequency.length() - 1);
    switch (lastChar) {
      case 'm':
        DateBuilder.validateMinute(parsedValue);
        return String.format("%s * * * ?", everyN);
      case 'h':
        DateBuilder.validateHour(parsedValue);
        return String.format("0 %s * * ?", everyN);
      case 'd':
        DateBuilder.validateDayOfMonth(parsedValue);
        return String.format("0 0 %s * ?", everyN);
    }
    throw new IllegalArgumentException(String.format("Time unit not supported: %s", lastChar));
  }


  @POST
  @Path("/adapters/{adapter-id}/{action}")
  public void startStopAdapter(HttpRequest request, HttpResponder responder,
                               @PathParam("namespace-id") String namespaceId,
                               @PathParam("adapter-id") String adapterName,
                               @PathParam("action") String action) {
    AdapterSpecification adapterSpec = store.getAdapter(Id.Namespace.from(namespaceId), adapterName);
    if (adapterSpec == null) {
      responder.sendString(HttpResponseStatus.NOT_FOUND,
                           String.format("Adapter not found: %s.%s", namespaceId, adapterName));
      return;
    }
    AdapterInfo adapterInfo = adapterInfoService.getAdapter(adapterSpec.getType());
    // TODO: use getAppName() instead of getType();
    Id.Program programId = Id.Program.from(namespaceId, adapterSpec.getType(), adapterInfo.getScheduleProgramId());
    // TODO:  Need to revise this. scheduleId should have  more info that name.
    String scheduleName = String.format("%s", adapterId);

    if ("start".equals(action)) {
      scheduler.resumeSchedule(programId, adapterInfo.getScheduleProgramType(), scheduleName);
    } else if ("stop".equals(action)) {
      scheduler.suspendSchedule(programId, adapterInfo.getScheduleProgramType(), scheduleName);
    } else {
      responder.sendString(HttpResponseStatus.BAD_REQUEST,
                           String.format("Invalid adapter action: %s. Possible actions are: 'start', 'stop'.", action));
    }
  }


  /**
   * Returns a list of applications associated with a namespace.
   */
  @GET
  @Path("/apps")
  public void getAllApps(HttpRequest request, HttpResponder responder,
                         @PathParam("namespace-id") String namespaceId) {
    getAppDetails(responder, namespaceId, null);
  }

  /**
   * Returns the info associated with the application.
   */
  @GET
  @Path("/apps/{app-id}")
  public void getAppInfo(HttpRequest request, HttpResponder responder,
                         @PathParam("namespace-id") String namespaceId,
                         @PathParam("app-id") final String appId) {
    getAppDetails(responder, namespaceId, appId);
  }

  /**
   * Delete an application specified by appId.
   */
  @DELETE
  @Path("/apps/{app-id}")
  public void deleteApp(HttpRequest request, HttpResponder responder,
                        @PathParam("namespace-id") String namespaceId,
                        @PathParam("app-id") final String appId) {
    try {
      Id.Program id = Id.Program.from(namespaceId, appId, "");
      AppFabricServiceStatus appStatus = removeApplication(id);
      LOG.trace("Delete call for Application {} at AppFabricHttpHandler", appId);
      responder.sendString(appStatus.getCode(), appStatus.getMessage());
    } catch (SecurityException e) {
      LOG.debug("Security Exception while deleting app: ", e);
      responder.sendStatus(HttpResponseStatus.UNAUTHORIZED);
    } catch (Throwable e) {
      LOG.error("Got exception: ", e);
      responder.sendStatus(HttpResponseStatus.INTERNAL_SERVER_ERROR);
    }
  }

  /**
   * Deletes all applications in CDAP.
   */
  @DELETE
  @Path("/apps")
  public void deleteAllApps(HttpRequest request, HttpResponder responder,
                            @PathParam("namespace-id") String namespaceId) {
    try {
      Id.Namespace id = Id.Namespace.from(namespaceId);
      AppFabricServiceStatus status = removeAll(id);
      LOG.trace("Delete all call at AppFabricHttpHandler");
      responder.sendString(status.getCode(), status.getMessage());
    } catch (SecurityException e) {
      LOG.debug("Security Exception while deleting all apps: ", e);
      responder.sendStatus(HttpResponseStatus.UNAUTHORIZED);
    } catch (Throwable e) {
      LOG.error("Got exception: ", e);
      responder.sendStatus(HttpResponseStatus.INTERNAL_SERVER_ERROR);
    }
  }

  private BodyConsumer deployApplication(final HttpRequest request, final HttpResponder responder,
                                         final String namespaceId, final String appId,
                                         final String archiveName) throws IOException {
    if (!namespaceExists(namespaceId)) {
      LOG.warn("Deploy failed - namespace '{}' does not exist.", namespaceId);
      responder.sendString(HttpResponseStatus.NOT_FOUND, String.format("Deploy failed - namespace '%s' does not " +
                                                                         "exist.", namespaceId));
      return null;
    }

    if (archiveName == null || archiveName.isEmpty()) {
      responder.sendString(HttpResponseStatus.BAD_REQUEST, ARCHIVE_NAME_HEADER + " header not present",
                           ImmutableMultimap.of(HttpHeaders.Names.CONNECTION, HttpHeaders.Values.CLOSE));
      return null;
    }

    // Store uploaded content to a local temp file
    File tempDir = new File(configuration.get(Constants.CFG_LOCAL_DATA_DIR),
                            configuration.get(Constants.AppFabric.TEMP_DIR)).getAbsoluteFile();
    if (!DirUtils.mkdirs(tempDir)) {
      throw new IOException("Could not create temporary directory at: " + tempDir);
    }

    final Location archiveDir = locationFactory.create(this.archiveDir).append(namespaceId);
    final Location archive = archiveDir.append(archiveName);

    return new AbstractBodyConsumer(File.createTempFile("app-", ".jar", tempDir)) {

      @Override
      protected void onFinish(HttpResponder responder, File uploadedFile) {
        try {
          Locations.mkdirsIfNotExists(archiveDir);

          // Copy uploaded content to a temporary location
          Location tmpLocation = archive.getTempFile(".tmp");
          try {
            LOG.debug("Copy from {} to {}", uploadedFile, tmpLocation.toURI());
            Files.copy(uploadedFile, Locations.newOutputSupplier(tmpLocation));

            // Finally, move archive to final location
            if (tmpLocation.renameTo(archive) == null) {
              throw new IOException(String.format("Could not move archive from location: %s, to location: %s",
                                                  tmpLocation.toURI(), archive.toURI()));
            }
          } catch (IOException e) {
            // In case copy to temporary file failed, or rename failed
            tmpLocation.delete();
            throw e;
          }

          deploy(namespaceId, appId, archive);
          responder.sendString(HttpResponseStatus.OK, "Deploy Complete");
        } catch (Exception e) {
          LOG.error("Deploy failure", e);
          responder.sendString(HttpResponseStatus.BAD_REQUEST, e.getMessage());
        }
      }
    };
  }

  // deploy helper
  private void deploy(final String namespaceId, final String appId, Location archive) throws Exception {
    try {
      Id.Namespace id = Id.Namespace.from(namespaceId);
      Location archiveLocation = archive;
      Manager<Location, ApplicationWithPrograms> manager = managerFactory.create(new ProgramTerminator() {
        @Override
        public void stop(Id.Namespace id, Id.Program programId, ProgramType type) throws ExecutionException {
          deleteHandler(programId, type);
        }
      });

      ApplicationWithPrograms applicationWithPrograms =
        manager.deploy(id, appId, archiveLocation).get();
      ApplicationSpecification specification = applicationWithPrograms.getSpecification();
      setupSchedules(namespaceId, specification);
    } catch (Throwable e) {
      LOG.warn(e.getMessage(), e);
      throw new Exception(e.getMessage());
    }
  }

  private boolean namespaceExists(String namespace) {
    boolean isValid = false;
    if (namespace != null && !namespace.isEmpty()) {
      if (store.getNamespace(Id.Namespace.from(namespace)) != null) {
        isValid = true;
      } else {
        // null namespace found. check if this is default, and try to create it.
        // This logic could be changed later to figure out a way to create the 'default' namespace at a better
        // time during the initialization of CDAP.
        if (Constants.DEFAULT_NAMESPACE.equals(namespace)) {
          NamespaceMeta existing = store.createNamespace(new NamespaceMeta.Builder()
                                                           .setId(Constants.DEFAULT_NAMESPACE)
                                                           .setDisplayName(Constants.DEFAULT_NAMESPACE)
                                                           .setDescription(Constants.DEFAULT_NAMESPACE).build());
          if (existing != null) {
            LOG.trace("Default namespace already exists.");
          } else {
            LOG.trace("Created default namespace.");
          }
          isValid = true;
        }
      }
    }
    return isValid;
  }

  private void deleteHandler(Id.Program programId, ProgramType type)
    throws ExecutionException {
    try {
      switch (type) {
        case FLOW:
          stopProgramIfRunning(programId, type);
          break;
        case PROCEDURE:
          stopProgramIfRunning(programId, type);
          break;
        case WORKFLOW:
          scheduler.deleteSchedules(programId, SchedulableProgramType.WORKFLOW);
          break;
        case MAPREDUCE:
          //no-op
          break;
        case SERVICE:
          stopProgramIfRunning(programId, type);
          break;
      }
    } catch (InterruptedException e) {
      throw new ExecutionException(e);
    }
  }

  private void deleteSchedules(String namespaceId, ApplicationSpecification specification) throws IOException {
    // Delete the existing schedules.
    for (Map.Entry<String, ScheduleSpecification> entry : specification.getSchedules().entrySet()) {
      ScheduleProgramInfo programInfo = entry.getValue().getProgram();
      Id.Program programId = Id.Program.from(namespaceId, specification.getName(), programInfo.getProgramName());
      scheduler.deleteSchedules(programId, programInfo.getProgramType());
    }
  }

  private void setupSchedules(String namespaceId, ApplicationSpecification specification) throws IOException {

    deleteSchedules(namespaceId, specification);

    // Add new schedules.
    for (Map.Entry<String, ScheduleSpecification> entry : specification.getSchedules().entrySet()) {
      ScheduleProgramInfo programInfo = entry.getValue().getProgram();
      Id.Program programId = Id.Program.from(namespaceId, specification.getName(),
                                             programInfo.getProgramName());
      List<Schedule> scheduleList = Lists.newArrayList();
      scheduleList.add(entry.getValue().getSchedule());
      scheduler.schedule(programId, programInfo.getProgramType(), scheduleList);
    }
  }

  private void stopProgramIfRunning(Id.Program programId, ProgramType type)
    throws InterruptedException, ExecutionException {
    ProgramRuntimeService.RuntimeInfo programRunInfo = findRuntimeInfo(programId.getNamespaceId(),
                                                                       programId.getApplicationId(),
                                                                       programId.getId(),
                                                                       type, runtimeService);
    if (programRunInfo != null) {
      doStop(programRunInfo);
    }
  }

  private void doStop(ProgramRuntimeService.RuntimeInfo runtimeInfo)
    throws ExecutionException, InterruptedException {
    Preconditions.checkNotNull(runtimeInfo, UserMessages.getMessage(UserErrors.RUNTIME_INFO_NOT_FOUND));
    ProgramController controller = runtimeInfo.getController();
    controller.stop().get();
  }

  private void getAppDetails(HttpResponder responder, String namespaceId, String appId) {
    if (appId != null && appId.isEmpty()) {
      responder.sendString(HttpResponseStatus.BAD_REQUEST, "app-id is empty");
      return;
    }

    try {
      Id.Namespace accId = Id.Namespace.from(namespaceId);
      List<ApplicationRecord> result = Lists.newArrayList();
      List<ApplicationSpecification> specList;
      if (appId == null) {
        specList = new ArrayList<ApplicationSpecification>(store.getAllApplications(accId));
      } else {
        ApplicationSpecification appSpec = store.getApplication(new Id.Application(accId, appId));
        if (appSpec == null) {
          responder.sendStatus(HttpResponseStatus.NOT_FOUND);
          return;
        }
        specList = Collections.singletonList(store.getApplication(new Id.Application(accId, appId)));
      }

      for (ApplicationSpecification appSpec : specList) {
        result.add(makeAppRecord(appSpec));
      }

      String json;
      if (appId == null) {
        json = GSON.toJson(result);
      } else {
        json = GSON.toJson(result.get(0));
      }

      responder.sendByteArray(HttpResponseStatus.OK, json.getBytes(Charsets.UTF_8),
                              ImmutableMultimap.of(HttpHeaders.Names.CONTENT_TYPE, "application/json"));
    } catch (SecurityException e) {
      LOG.debug("Security Exception while retrieving app details: ", e);
      responder.sendStatus(HttpResponseStatus.UNAUTHORIZED);
    } catch (Throwable e) {
      LOG.error("Got exception : ", e);
      responder.sendStatus(HttpResponseStatus.INTERNAL_SERVER_ERROR);
    }
  }

  /**
   * Protected only to support v2 APIs
   */
  protected AppFabricServiceStatus removeAll(Id.Namespace identifier) throws Exception {
    List<ApplicationSpecification> allSpecs = new ArrayList<ApplicationSpecification>(
      store.getAllApplications(identifier));

    //Check if any App associated with this namespace is running
    final Id.Namespace accId = Id.Namespace.from(identifier.getId());
    boolean appRunning = checkAnyRunning(new Predicate<Id.Program>() {
      @Override
      public boolean apply(Id.Program programId) {
        return programId.getApplication().getNamespace().equals(accId);
      }
    }, ProgramType.values());

    if (appRunning) {
      return AppFabricServiceStatus.PROGRAM_STILL_RUNNING;
    }

    //All Apps are STOPPED, delete them
    for (ApplicationSpecification appSpec : allSpecs) {
      Id.Program id = Id.Program.from(identifier.getId(), appSpec.getName() , "");
      removeApplication(id);
    }
    return AppFabricServiceStatus.OK;
  }

  private AppFabricServiceStatus removeApplication(Id.Program identifier) throws Exception {
    Id.Namespace namespaceId = Id.Namespace.from(identifier.getNamespaceId());
    final Id.Application appId = Id.Application.from(namespaceId, identifier.getApplicationId());

    //Check if all are stopped.
    boolean appRunning = checkAnyRunning(new Predicate<Id.Program>() {
      @Override
      public boolean apply(Id.Program programId) {
        return programId.getApplication().equals(appId);
      }
    }, ProgramType.values());

    if (appRunning) {
      return AppFabricServiceStatus.PROGRAM_STILL_RUNNING;
    }

    ApplicationSpecification spec = store.getApplication(appId);
    if (spec == null) {
      return AppFabricServiceStatus.PROGRAM_NOT_FOUND;
    }

    //Delete the schedules
    for (WorkflowSpecification workflowSpec : spec.getWorkflows().values()) {
      Id.Program workflowProgramId = Id.Program.from(appId, workflowSpec.getName());
      scheduler.deleteSchedules(workflowProgramId, SchedulableProgramType.WORKFLOW);
    }

    deleteMetrics(identifier.getNamespaceId(), identifier.getApplicationId());

    //Delete all preferences of the application and of all its programs
    deletePreferences(appId);

    // Delete all streams and queues state of each flow
    // TODO: This should be unified with the DeletedProgramHandlerStage
    for (FlowSpecification flowSpecification : spec.getFlows().values()) {
      Id.Program flowProgramId = Id.Program.from(appId, flowSpecification.getName());

      // Collects stream name to all group ids consuming that stream
      Multimap<String, Long> streamGroups = HashMultimap.create();
      for (FlowletConnection connection : flowSpecification.getConnections()) {
        if (connection.getSourceType() == FlowletConnection.Type.STREAM) {
          long groupId = FlowUtils.generateConsumerGroupId(flowProgramId, connection.getTargetName());
          streamGroups.put(connection.getSourceName(), groupId);
        }
      }
      // Remove all process states and group states for each stream
      String namespace = String.format("%s.%s", flowProgramId.getApplicationId(), flowProgramId.getId());
      for (Map.Entry<String, Collection<Long>> entry : streamGroups.asMap().entrySet()) {
        streamConsumerFactory.dropAll(QueueName.fromStream(entry.getKey()), namespace, entry.getValue());
      }

      queueAdmin.dropAllForFlow(identifier.getApplicationId(), flowSpecification.getName());
    }
    deleteProgramLocations(appId);

    Location appArchive = store.getApplicationArchiveLocation(appId);
    Preconditions.checkNotNull(appArchive, "Could not find the location of application", appId.getId());
    appArchive.delete();
    store.removeApplication(appId);
    return AppFabricServiceStatus.OK;
  }

  /**
   * Temporarily protected only to support v2 APIs. Currently used in unrecoverable/reset. Should become private once
   * the reset API has a v3 version
   */
  protected void deleteMetrics(String namespaceId, String applicationId) throws IOException, OperationException {
    Collection<ApplicationSpecification> applications = Lists.newArrayList();
    if (applicationId == null) {
      applications = this.store.getAllApplications(new Id.Namespace(namespaceId));
    } else {
      ApplicationSpecification spec = this.store.getApplication
        (new Id.Application(new Id.Namespace(namespaceId), applicationId));
      applications.add(spec);
    }
    Iterable<Discoverable> discoverables = this.discoveryServiceClient.discover(Constants.Service.METRICS);
    Discoverable discoverable = new TimeLimitEndpointStrategy(new RandomEndpointStrategy(discoverables),
                                                              DISCOVERY_TIMEOUT_SECONDS, TimeUnit.SECONDS).pick();

    if (discoverable == null) {
      LOG.error("Fail to get any metrics endpoint for deleting metrics.");
      throw new IOException("Can't find Metrics endpoint");
    }

    for (MetricsScope scope : MetricsScope.values()) {
      for (ApplicationSpecification application : applications) {
        String url = String.format("http://%s:%d%s/metrics/%s/apps/%s",
                                   discoverable.getSocketAddress().getHostName(),
                                   discoverable.getSocketAddress().getPort(),
                                   Constants.Gateway.API_VERSION_2,
                                   scope.name().toLowerCase(),
                                   application.getName());
        sendMetricsDelete(url);
      }
    }

    if (applicationId == null) {
      String url = String.format("http://%s:%d%s/metrics", discoverable.getSocketAddress().getHostName(),
                                 discoverable.getSocketAddress().getPort(), Constants.Gateway.API_VERSION_2);
      sendMetricsDelete(url);
    }
  }

  private void sendMetricsDelete(String url) {
    SimpleAsyncHttpClient client = new SimpleAsyncHttpClient.Builder()
      .setUrl(url)
      .setRequestTimeoutInMs((int) METRICS_SERVER_RESPONSE_TIMEOUT)
      .build();

    try {
      client.delete().get(METRICS_SERVER_RESPONSE_TIMEOUT, TimeUnit.MILLISECONDS);
    } catch (Exception e) {
      LOG.error("exception making metrics delete call", e);
      Throwables.propagate(e);
    } finally {
      client.close();
    }
  }

  private Iterable<ProgramSpecification> getProgramSpecs(Id.Application appId) throws OperationException {
    ApplicationSpecification appSpec = store.getApplication(appId);
    Iterable<ProgramSpecification> programSpecs = Iterables.concat(appSpec.getFlows().values(),
                                                                   appSpec.getMapReduce().values(),
                                                                   appSpec.getProcedures().values(),
                                                                   appSpec.getWorkflows().values());
    return programSpecs;
  }

  /**
   * Delete the jar location of the program.
   *
   * @param appId        applicationId.
   * @throws IOException if there are errors with location IO
   */
  private void deleteProgramLocations(Id.Application appId) throws IOException, OperationException {
    Iterable<ProgramSpecification> programSpecs = getProgramSpecs(appId);
    for (ProgramSpecification spec : programSpecs) {
      ProgramType type = ProgramTypes.fromSpecification(spec);
      Id.Program programId = Id.Program.from(appId, spec.getName());
      try {
        Location location = Programs.programLocation(locationFactory, appFabricDir, programId, type);
        location.delete();
      } catch (FileNotFoundException e) {
        LOG.warn("Program jar for program {} not found.", programId.toString(), e);
      }
    }

    // Delete webapp
    // TODO: this will go away once webapp gets a spec
    try {
      Id.Program programId = Id.Program.from(appId.getNamespaceId(), appId.getId(),
                                             ProgramType.WEBAPP.name().toLowerCase());
      Location location = Programs.programLocation(locationFactory, appFabricDir, programId, ProgramType.WEBAPP);
      location.delete();
    } catch (FileNotFoundException e) {
      // expected exception when webapp is not present.
    }
  }

  /**
   * Delete stored Preferences of the application and all its programs.
   * @param appId applicationId
   */
  private void deletePreferences(Id.Application appId) throws OperationException {
    Iterable<ProgramSpecification> programSpecs = getProgramSpecs(appId);
    for (ProgramSpecification spec : programSpecs) {

      preferencesStore.deleteProperties(appId.getNamespaceId(), appId.getId(),
                                        ProgramTypes.fromSpecification(spec).getCategoryName(), spec.getName());
      LOG.trace("Deleted Preferences of Program : {}, {}, {}, {}", appId.getNamespaceId(), appId.getId(),
                ProgramTypes.fromSpecification(spec).getCategoryName(), spec.getName());
    }
    preferencesStore.deleteProperties(appId.getNamespaceId(), appId.getId());
    LOG.trace("Deleted Preferences of Application : {}, {}", appId.getNamespaceId(), appId.getId());
  }

  /**
   * Check if any program that satisfy the given {@link Predicate} is running.
   * Protected only to support v2 APIs
   *
   * @param predicate Get call on each running {@link Id.Program}.
   * @param types Types of program to check
   * returns True if a program is running as defined by the predicate.
   */
  protected boolean checkAnyRunning(Predicate<Id.Program> predicate, ProgramType... types) {
    for (ProgramType type : types) {
      for (Map.Entry<RunId, ProgramRuntimeService.RuntimeInfo> entry :  runtimeService.list(type).entrySet()) {
        ProgramController.State programState = entry.getValue().getController().getState();
        if (programState == ProgramController.State.STOPPED || programState == ProgramController.State.ERROR) {
          continue;
        }
        Id.Program programId = entry.getValue().getProgramId();
        if (predicate.apply(programId)) {
          LOG.trace("Program still running in checkAnyRunning: {} {} {} {}",
                    programId.getApplicationId(), type, programId.getId(), entry.getValue().getController().getRunId());
          return true;
        }
      }
    }
    return false;
  }

  private static ApplicationRecord makeAppRecord(ApplicationSpecification appSpec) {
    return new ApplicationRecord("App", appSpec.getName(), appSpec.getName(), appSpec.getDescription());
  }

  private static final class AdapterConfig {
    private String type;
    private Map<String, String> properties;

    private Source source;
    private Sink sink;

    private static final class Source {
      private String name;
      private Map<String, String> properties;
    }

    private static final class Sink {
      private String name;
      private Map<String, String> properties;
    }
  }

  private AdapterSpecification getAdapterSpec(AdapterConfig config, String name,
                                              Source.Type sourceType, Sink.Type sinkType) {
    Set<Source> sources = Sets.newHashSet();
    Set<Sink> sinks = Sets.newHashSet();

    sources.add(new Source(config.source.name, sourceType, config.source.properties));
    sinks.add(new Sink(config.sink.name, sinkType, config.sink.properties));

    return new AdapterSpecification(name, config.type, config.properties, sources, sinks);
  }
}<|MERGE_RESOLUTION|>--- conflicted
+++ resolved
@@ -298,17 +298,12 @@
                            String.format("Adapter not found: %s.%s", namespaceId, adapterName));
       return;
     }
-<<<<<<< HEAD
-    AdapterInfo adapterInfo = adapterInfoService.getAdapter(adapterSpec.getType());
+    AdapterInfoService.AdapterInfo adapterInfo = adapterInfoService.getAdapter(adapterSpec.getType());
+    String adapterId = adapterSpec.getName();
     deleteSchedule(scheduler, store, Id.Program.from(namespaceId, adapterSpec.getType(),
                                                      adapterInfo.getScheduleProgramId()),
-                   adapterInfo.getScheduleProgramType(), String.format("%s", adapterId));
+                   SchedulableProgramType.valueOf(adapterInfo.getScheduleProgramType().toString()), String.format("%s", adapterId));
     store.removeAdapter(Id.Namespace.from(namespaceId), adapterId);
-=======
-    // TODO: Update application specification
-    scheduler.deleteSchedules(Id.Program.from(namespaceId, "appId", "programId"), ProgramType.WORKFLOW);
-    store.removeAdapter(Id.Namespace.from(namespaceId), adapterName);
->>>>>>> f48b04c1
     responder.sendStatus(HttpResponseStatus.OK);
   }
 
@@ -408,9 +403,8 @@
       // We need this information, in order to know if/what to schedule
       String appId = adapterType;
       String programId = adapterInfo.getScheduleProgramId();
-      SchedulableProgramType programType = adapterInfo.getScheduleProgramType();
+      SchedulableProgramType programType = SchedulableProgramType.valueOf(adapterInfo.getScheduleProgramType().toString());
       Id.Program scheduledProgramId = Id.Program.from(namespaceId, appId, programId);
-<<<<<<< HEAD
       String scheduleName = String.format("%s", adapterName);
       String scheduleDescription = "";
       String cronEntry = toCronExpr(spec.getProperties().get("frequency"));
@@ -425,8 +419,6 @@
 //      streamAdmin.getConfig(spec.getSources().iterator().next().getName()).getFormat()
 
       Iterators.get(spec.getSources().iterator(), 0);
-=======
->>>>>>> f48b04c1
 
       // If the adapter already exists, remove existing schedule to replace with the new one.
       AdapterSpecification existingSpec = store.getAdapter(Id.Namespace.from(namespaceId), adapterName);
@@ -510,16 +502,16 @@
                            String.format("Adapter not found: %s.%s", namespaceId, adapterName));
       return;
     }
-    AdapterInfo adapterInfo = adapterInfoService.getAdapter(adapterSpec.getType());
+    AdapterInfoService.AdapterInfo adapterInfo = adapterInfoService.getAdapter(adapterSpec.getType());
     // TODO: use getAppName() instead of getType();
     Id.Program programId = Id.Program.from(namespaceId, adapterSpec.getType(), adapterInfo.getScheduleProgramId());
     // TODO:  Need to revise this. scheduleId should have  more info that name.
-    String scheduleName = String.format("%s", adapterId);
+    String scheduleName = String.format("%s", adapterName);
 
     if ("start".equals(action)) {
-      scheduler.resumeSchedule(programId, adapterInfo.getScheduleProgramType(), scheduleName);
+      scheduler.resumeSchedule(programId, SchedulableProgramType.valueOf(adapterInfo.getScheduleProgramType().toString()), scheduleName);
     } else if ("stop".equals(action)) {
-      scheduler.suspendSchedule(programId, adapterInfo.getScheduleProgramType(), scheduleName);
+      scheduler.suspendSchedule(programId, SchedulableProgramType.valueOf(adapterInfo.getScheduleProgramType().toString()), scheduleName);
     } else {
       responder.sendString(HttpResponseStatus.BAD_REQUEST,
                            String.format("Invalid adapter action: %s. Possible actions are: 'start', 'stop'.", action));
