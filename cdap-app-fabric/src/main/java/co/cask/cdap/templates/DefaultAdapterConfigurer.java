/*
 * Copyright © 2015 Cask Data, Inc.
 *
 * Licensed under the Apache License, Version 2.0 (the "License"); you may not
 * use this file except in compliance with the License. You may obtain a copy of
 * the License at
 *
 * http://www.apache.org/licenses/LICENSE-2.0
 *
 * Unless required by applicable law or agreed to in writing, software
 * distributed under the License is distributed on an "AS IS" BASIS, WITHOUT
 * WARRANTIES OR CONDITIONS OF ANY KIND, either express or implied. See the
 * License for the specific language governing permissions and limitations under
 * the License.
 */

package co.cask.cdap.templates;

import co.cask.cdap.api.Resources;
import co.cask.cdap.api.data.stream.Stream;
import co.cask.cdap.api.data.stream.StreamSpecification;
import co.cask.cdap.api.dataset.Dataset;
import co.cask.cdap.api.dataset.DatasetProperties;
import co.cask.cdap.api.dataset.module.DatasetModule;
import co.cask.cdap.api.schedule.SchedulableProgramType;
import co.cask.cdap.api.schedule.Schedule;
import co.cask.cdap.api.schedule.ScheduleSpecification;
import co.cask.cdap.api.schedule.Schedules;
import co.cask.cdap.api.templates.AdapterConfigurer;
import co.cask.cdap.api.workflow.ScheduleProgramInfo;
import co.cask.cdap.app.ApplicationSpecification;
import co.cask.cdap.data.dataset.DatasetCreationSpec;
import co.cask.cdap.internal.schedule.StreamSizeSchedule;
import co.cask.cdap.internal.schedule.TimeSchedule;
import co.cask.cdap.proto.AdapterConfig;
import co.cask.cdap.proto.ProgramType;
import com.google.common.base.Preconditions;
import com.google.common.collect.Iterables;
import com.google.common.collect.Maps;

import java.util.Map;

/**
 * Default configurer for adapters.
 */
public class DefaultAdapterConfigurer implements AdapterConfigurer {
  private final AdapterConfig adapterConfig;
  private final Map<String, StreamSpecification> streams = Maps.newHashMap();
  private final Map<String, String> dataSetModules = Maps.newHashMap();
  private final Map<String, DatasetCreationSpec> dataSetInstances = Maps.newHashMap();
  private final Map<String, String> runtimeArgs = Maps.newHashMap();
  private final ApplicationSpecification templateSpec;
  private final ProgramType programType;
  private final String adapterName;
  private Schedule schedule;
  // only used if the adapter is using workers (i.e. schedule is null).
  private int instances;
  private Resources resources;

  // passed app to be used to resolve default name and description
  public DefaultAdapterConfigurer(String adapterName, AdapterConfig adapterConfig,
                                  ApplicationSpecification templateSpec) {
    this.adapterName = adapterName;
    this.adapterConfig = adapterConfig;
    this.templateSpec = templateSpec;
    if (templateSpec.getWorkflows().size() == 1) {
      programType = ProgramType.WORKFLOW;
    } else if (templateSpec.getWorkers().size() == 1) {
      programType = ProgramType.WORKER;
    } else {
      // this should never happen. it is verified when a template is deployed.
      throw new IllegalArgumentException("Invalid adapter template. It must contain exactly one workflow or worker");
    }
    // defaults
    this.resources = new Resources();
    this.instances = 1;
  }

  @Override
  public void addStream(Stream stream) {
    Preconditions.checkArgument(stream != null, "Stream cannot be null.");
    StreamSpecification spec = stream.configure();
    streams.put(spec.getName(), spec);
  }

  @Override
  public void addDatasetModule(String moduleName, Class<? extends DatasetModule> moduleClass) {
    Preconditions.checkArgument(moduleName != null, "Dataset module name cannot be null.");
    Preconditions.checkArgument(moduleClass != null, "Dataset module class cannot be null.");
    dataSetModules.put(moduleName, moduleClass.getName());
  }

  @Override
  public void addDatasetType(Class<? extends Dataset> datasetClass) {
    Preconditions.checkArgument(datasetClass != null, "Dataset class cannot be null.");
    dataSetModules.put(datasetClass.getName(), datasetClass.getName());
  }

  @Override
  public void createDataset(String datasetInstanceName, String typeName, DatasetProperties properties) {
    Preconditions.checkArgument(datasetInstanceName != null, "Dataset instance name cannot be null.");
    Preconditions.checkArgument(typeName != null, "Dataset type name cannot be null.");
    Preconditions.checkArgument(properties != null, "Instance properties name cannot be null.");
    dataSetInstances.put(datasetInstanceName,
                         new DatasetCreationSpec(datasetInstanceName, typeName, properties));
  }

  @Override
  public void createDataset(String datasetInstanceName,
                            Class<? extends Dataset> datasetClass,
                            DatasetProperties properties) {

    Preconditions.checkArgument(datasetInstanceName != null, "Dataset instance name cannot be null.");
    Preconditions.checkArgument(datasetClass != null, "Dataset class name cannot be null.");
    Preconditions.checkArgument(properties != null, "Instance properties name cannot be null.");
    dataSetInstances.put(datasetInstanceName,
                         new DatasetCreationSpec(datasetInstanceName, datasetClass.getName(), properties));
    dataSetModules.put(datasetClass.getName(), datasetClass.getName());
  }

  @Override
  public void setSchedule(Schedule schedule) {
    Preconditions.checkNotNull(schedule, "Schedule cannot be null.");
    Preconditions.checkNotNull(schedule.getName(), "Schedule name cannot be null.");
    Preconditions.checkArgument(!schedule.getName().isEmpty(), "Schedule name cannot be empty.");
    Schedule realSchedule = schedule;
    // prefix with the adapter name so that schedule names are unique
    String realScheduleName = adapterName + "." + schedule.getName();

    if (schedule.getClass().equals(Schedule.class) || schedule instanceof TimeSchedule) {
      realSchedule = Schedules.createTimeSchedule(realScheduleName, schedule.getDescription(),
                                                  schedule.getCronEntry());
    }
    if (schedule instanceof StreamSizeSchedule) {
      StreamSizeSchedule dataSchedule = (StreamSizeSchedule) schedule;
      Preconditions.checkArgument(dataSchedule.getDataTriggerMB() > 0,
                                  "Schedule data trigger must be greater than 0.");
      realSchedule = Schedules.createDataSchedule(realScheduleName, dataSchedule.getDescription(),
                                                  Schedules.Source.STREAM, dataSchedule.getStreamName(),
                                                  dataSchedule.getDataTriggerMB());
    }

    this.schedule = realSchedule;
  }

  @Override
  public void setResources(Resources resources) {
    this.resources = resources;
  }

  @Override
  public void setInstances(int instances) {
    this.instances = instances;
  }

  @Override
  public void addRuntimeArguments(Map<String, String> arguments) {
    runtimeArgs.putAll(arguments);
  }

  @Override
  public void addRuntimeArgument(String key, String value) {
    runtimeArgs.put(key, value);
  }

  public AdapterSpecification createSpecification() {
    ScheduleSpecification scheduleSpec = null;
    if (programType == ProgramType.WORKFLOW) {
      String workflowName = Iterables.getFirst(templateSpec.getWorkflows().keySet(), null);
      scheduleSpec = new ScheduleSpecification(schedule, new ScheduleProgramInfo(
        SchedulableProgramType.WORKFLOW, workflowName), runtimeArgs);
    }

    AdapterSpecification.Builder builder =
      AdapterSpecification.builder(adapterName, adapterConfig.getTemplate())
        .setDescription(adapterConfig.getDescription())
        .setConfig(adapterConfig.getConfig())
        .setDatasets(dataSetInstances)
        .setDatasetModules(dataSetModules)
        .setStreams(streams)
        .setRuntimeArgs(runtimeArgs)
        .setScheduleSpec(scheduleSpec)
        .setInstances(instances);
    return builder.build();
  }
<<<<<<< HEAD

  private void setWorkflowSpec(AdapterSpecification.Builder builder) {
    WorkflowSpecification workflowSpec = templateSpec.getWorkflows().values().iterator().next();
    ScheduleProgramInfo programInfo = new ScheduleProgramInfo(SchedulableProgramType.WORKFLOW, workflowSpec.getName());
    builder.setScheduleSpec(new ScheduleSpecification(schedule, programInfo, runtimeArgs));
  }

  private void setWorkerSpec(AdapterSpecification.Builder builder) {
    WorkerSpecification templateWorkerSpec = templateSpec.getWorkers().values().iterator().next();
    WorkerSpecification adapterWorkerSpec = new WorkerSpecification(
      templateWorkerSpec.getClassName(), templateWorkerSpec.getName(), templateWorkerSpec.getDescription(),
      runtimeArgs, dataSetInstances.keySet(), resources, instances);
    builder.setWorkerSpec(adapterWorkerSpec);
    builder.setInstances(instances);
  }
=======
>>>>>>> bb02157e
}<|MERGE_RESOLUTION|>--- conflicted
+++ resolved
@@ -183,22 +183,4 @@
         .setInstances(instances);
     return builder.build();
   }
-<<<<<<< HEAD
-
-  private void setWorkflowSpec(AdapterSpecification.Builder builder) {
-    WorkflowSpecification workflowSpec = templateSpec.getWorkflows().values().iterator().next();
-    ScheduleProgramInfo programInfo = new ScheduleProgramInfo(SchedulableProgramType.WORKFLOW, workflowSpec.getName());
-    builder.setScheduleSpec(new ScheduleSpecification(schedule, programInfo, runtimeArgs));
-  }
-
-  private void setWorkerSpec(AdapterSpecification.Builder builder) {
-    WorkerSpecification templateWorkerSpec = templateSpec.getWorkers().values().iterator().next();
-    WorkerSpecification adapterWorkerSpec = new WorkerSpecification(
-      templateWorkerSpec.getClassName(), templateWorkerSpec.getName(), templateWorkerSpec.getDescription(),
-      runtimeArgs, dataSetInstances.keySet(), resources, instances);
-    builder.setWorkerSpec(adapterWorkerSpec);
-    builder.setInstances(instances);
-  }
-=======
->>>>>>> bb02157e
 }