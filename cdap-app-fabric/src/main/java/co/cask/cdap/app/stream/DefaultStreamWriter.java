--- conflicted
+++ resolved
@@ -73,11 +73,7 @@
     this.namespaceId = namespaceId;
     this.program = program;
     this.endpointStrategy = new RandomEndpointStrategy(discoveryServiceClient.discover(Constants.Service.STREAMS));
-<<<<<<< HEAD
-    this.isStreamRegistered = Maps.newHashMap();
-=======
     this.isStreamRegistered = Maps.newConcurrentMap();
->>>>>>> a0e4e8eb
     this.usageRegistry = usageRegistry;
   }
 
