/*
 * Copyright 2012-2014 Continuuity, Inc.
 *
 * Licensed under the Apache License, Version 2.0 (the "License"); you may not
 * use this file except in compliance with the License. You may obtain a copy of
 * the License at
 *
 * http://www.apache.org/licenses/LICENSE-2.0
 *
 * Unless required by applicable law or agreed to in writing, software
 * distributed under the License is distributed on an "AS IS" BASIS, WITHOUT
 * WARRANTIES OR CONDITIONS OF ANY KIND, either express or implied. See the
 * License for the specific language governing permissions and limitations under
 * the License.
 */

package com.continuuity.gateway;

import com.continuuity.common.conf.CConfiguration;
import com.continuuity.common.conf.Constants;
import com.continuuity.common.discovery.EndpointStrategy;
import com.continuuity.common.metrics.MetricsCollectionService;
import com.continuuity.common.utils.Networks;
import com.continuuity.data.runtime.LocationStreamFileWriterFactory;
import com.continuuity.data.stream.StreamFileWriterFactory;
import com.continuuity.data.stream.service.StreamHttpService;
import com.continuuity.data.stream.service.StreamServiceRuntimeModule;
import com.continuuity.data2.datafabric.dataset.service.DatasetService;
import com.continuuity.data2.transaction.stream.StreamAdmin;
import com.continuuity.data2.transaction.stream.StreamConsumerFactory;
import com.continuuity.data2.transaction.stream.StreamConsumerStateStoreFactory;
import com.continuuity.data2.transaction.stream.leveldb.LevelDBStreamConsumerStateStoreFactory;
import com.continuuity.data2.transaction.stream.leveldb.LevelDBStreamFileAdmin;
import com.continuuity.data2.transaction.stream.leveldb.LevelDBStreamFileConsumerFactory;
import com.continuuity.gateway.handlers.dataset.DataSetInstantiatorFromMetaData;
import com.continuuity.gateway.handlers.log.MockLogReader;
import com.continuuity.gateway.router.NettyRouter;
import com.continuuity.gateway.runtime.GatewayModule;
import com.continuuity.internal.app.services.AppFabricServer;
import com.continuuity.logging.read.LogReader;
import com.continuuity.metrics.query.MetricsQueryService;
import com.continuuity.passport.http.client.PassportClient;
import com.continuuity.security.guice.InMemorySecurityModule;
import com.continuuity.tephra.inmemory.InMemoryTransactionManager;
import com.continuuity.test.internal.guice.AppFabricTestModule;
import com.google.common.collect.ImmutableMap;
import com.google.common.collect.ImmutableSet;
import com.google.common.collect.Maps;
import com.google.inject.AbstractModule;
import com.google.inject.Guice;
import com.google.inject.Injector;
import com.google.inject.Provider;
import com.google.inject.Provides;
import com.google.inject.Scopes;
import com.google.inject.Singleton;
import com.google.inject.name.Named;
import com.google.inject.util.Modules;
import org.apache.http.Header;
import org.apache.http.message.BasicHeader;
import org.junit.ClassRule;
import org.junit.rules.ExternalResource;
import org.junit.rules.TemporaryFolder;

import java.net.InetAddress;
import java.net.InetSocketAddress;
import java.net.URI;
import java.net.URISyntaxException;
import java.util.Collections;
import java.util.List;
import java.util.Map;
import java.util.Set;

/**
 *
 */
// TODO: refactor this test. It is complete mess
public abstract class GatewayTestBase {

  private static final String API_KEY = "SampleTestApiKey";
  private static final String CLUSTER = "SampleTestClusterName";
  private static final Header AUTH_HEADER = new BasicHeader(Constants.Gateway.CONTINUUITY_API_KEY, API_KEY);

  private static Gateway gateway;
  private static final String WEBAPPSERVICE = "$HOST";
  private static final String hostname = "127.0.0.1";
  private static int port;
  private static CConfiguration conf;

  private static Injector injector;
  private static AppFabricServer appFabricServer;
  private static DatasetService dsService;
  private static NettyRouter router;
  private static EndpointStrategy endpointStrategy;
  private static MetricsQueryService metrics;
  private static StreamHttpService streamHttpService;
  private static InMemoryTransactionManager txService;
  private static DatasetService dsService;

  @ClassRule
  public static ExternalResource resources = new ExternalResource() {

    private TemporaryFolder tmpFolder = new TemporaryFolder();

    @Override
    protected void before() throws Throwable {
      tmpFolder.create();
      conf = CConfiguration.create();
      Set<String> forwards = ImmutableSet.of("0:" + Constants.Service.GATEWAY, "0:" + WEBAPPSERVICE);
      conf.setInt(Constants.Gateway.PORT, 0);
      conf.set(Constants.Gateway.ADDRESS, hostname);
      conf.setBoolean(Constants.Dangerous.UNRECOVERABLE_RESET, true);
      conf.setBoolean(Constants.Gateway.CONFIG_AUTHENTICATION_REQUIRED, true);
      conf.set(Constants.Gateway.CLUSTER_NAME, CLUSTER);
      conf.set(Constants.Router.ADDRESS, hostname);
      conf.setStrings(Constants.Router.FORWARD, forwards.toArray(new String[forwards.size()]));
      conf.set(Constants.CFG_LOCAL_DATA_DIR, tmpFolder.newFolder().getAbsolutePath());
      injector = startGateway(conf);
    }

    @Override
    protected void after() {
      stopGateway(conf);
      tmpFolder.delete();
    }
  };

  public static Injector startGateway(final CConfiguration conf) {
    final Map<String, List<String>> keysAndClusters = ImmutableMap.of(API_KEY, Collections.singletonList(CLUSTER));

    // Set up our Guice injections
    injector = Guice.createInjector(
      Modules.override(
        new AbstractModule() {
          @Override
          protected void configure() {
            bind(PassportClient.class).toProvider(
              new Provider<PassportClient>() {
                @Override
                public PassportClient get() {
                  return new MockedPassportClient(keysAndClusters);
                }
              });
          }

          @Provides
          @Named(Constants.Router.ADDRESS)
          public final InetAddress providesHostname(CConfiguration cConf) {
            return Networks.resolve(cConf.get
              (Constants.Router.ADDRESS), new InetSocketAddress
                                      ("localhost", 0).getAddress());
          }
        },
        new InMemorySecurityModule(),
        new GatewayModule().getInMemoryModules(),
        new AppFabricTestModule(conf),
        new StreamServiceRuntimeModule().getSingleNodeModules()
      ).with(new AbstractModule() {
        @Override
        protected void configure() {
          // It's a bit hacky to add it here. Need to refactor these
          // bindings out as it overlaps with
          // AppFabricServiceModule
          bind(LogReader.class).to(MockLogReader.class).in(Scopes.SINGLETON);
          bind(DataSetInstantiatorFromMetaData.class).in(Scopes.SINGLETON);

          MockMetricsCollectionService metricsCollectionService = new
            MockMetricsCollectionService();
          bind(MetricsCollectionService.class).toInstance(metricsCollectionService);
          bind(MockMetricsCollectionService.class).toInstance(metricsCollectionService);

          bind(StreamConsumerStateStoreFactory.class)
            .to(LevelDBStreamConsumerStateStoreFactory.class).in(Singleton.class);
          bind(StreamAdmin.class).to(LevelDBStreamFileAdmin.class).in(Singleton.class);
          bind(StreamConsumerFactory.class).to(LevelDBStreamFileConsumerFactory.class).in(Singleton.class);
          bind(StreamFileWriterFactory.class).to(LocationStreamFileWriterFactory.class).in(Singleton.class);
        }
      })
    );

    gateway = injector.getInstance(Gateway.class);
    txService = injector.getInstance(InMemoryTransactionManager.class);
    txService.startAndWait();
    dsService = injector.getInstance(DatasetService.class);
    dsService.startAndWait();
    appFabricServer = injector.getInstance(AppFabricServer.class);
    metrics = injector.getInstance(MetricsQueryService.class);
    streamHttpService = injector.getInstance(StreamHttpService.class);
    appFabricServer.startAndWait();
    metrics.startAndWait();
    streamHttpService.startAndWait();
    gateway.startAndWait();
    dsService = injector.getInstance(DatasetService.class);
    dsService.startAndWait();

    // Restart handlers to check if they are resilient across restarts.
    gateway.stopAndWait();
    gateway = injector.getInstance(Gateway.class);
    gateway.startAndWait();
    router = injector.getInstance(NettyRouter.class);
    router.startAndWait();
    Map<String, Integer> serviceMap = Maps.newHashMap();
    for (Map.Entry<Integer, String> entry : router.getServiceLookup().getServiceMap().entrySet()) {
      serviceMap.put(entry.getValue(), entry.getKey());
    }
    port = serviceMap.get(Constants.Service.GATEWAY);

    return injector;
  }

  public static void stopGateway(CConfiguration conf) {
    gateway.stopAndWait();
    appFabricServer.stopAndWait();
    metrics.stopAndWait();
    streamHttpService.stopAndWait();
    router.stopAndWait();
    dsService.stopAndWait();
<<<<<<< HEAD
=======
    txService.stopAndWait();
>>>>>>> 8a1686c6
    conf.clear();
  }

  public static Injector getInjector() {
    return injector;
  }

  public static int getPort() {
    return port;
  }

  public static Header getAuthHeader() {
    return AUTH_HEADER;
  }

  public static URI getEndPoint(String path) throws URISyntaxException {
    return new URI("http://" + hostname + ":" + port + path);
  }

}<|MERGE_RESOLUTION|>--- conflicted
+++ resolved
@@ -214,10 +214,7 @@
     streamHttpService.stopAndWait();
     router.stopAndWait();
     dsService.stopAndWait();
-<<<<<<< HEAD
-=======
     txService.stopAndWait();
->>>>>>> 8a1686c6
     conf.clear();
   }
 
