package com.continuuity.gateway;

import com.continuuity.api.common.Bytes;
import com.continuuity.api.data.DataSetSpecification;
import com.continuuity.api.data.OperationException;
import com.continuuity.api.data.OperationResult;
import com.continuuity.api.data.dataset.KeyValueTable;
import com.continuuity.api.data.dataset.table.Read;
import com.continuuity.api.data.dataset.table.Table;
import com.continuuity.api.data.dataset.table.Write;
import com.continuuity.common.conf.CConfiguration;
import com.continuuity.common.utils.PortDetector;
import com.continuuity.data.dataset.DataSetInstantiationException;
import com.continuuity.data.operation.OperationContext;
import com.continuuity.data.operation.WriteOperation;
import com.continuuity.data.operation.executor.OperationExecutor;
import com.continuuity.data.operation.ttqueue.DequeueResult;
import com.continuuity.data.operation.ttqueue.QueueConfig;
import com.continuuity.data.operation.ttqueue.QueueConsumer;
import com.continuuity.data.operation.ttqueue.QueueDequeue;
import com.continuuity.data.operation.ttqueue.QueueEnqueue;
import com.continuuity.data.operation.ttqueue.QueueEntry;
import com.continuuity.data.operation.ttqueue.QueuePartitioner;
import com.continuuity.data.operation.ttqueue.admin.GetGroupID;
import com.continuuity.data.operation.ttqueue.admin.QueueConfigure;
import com.continuuity.data.runtime.DataFabricModules;
import com.continuuity.gateway.accessor.DatasetRestAccessor;
import com.continuuity.gateway.auth.NoAuthenticator;
import com.continuuity.gateway.util.DataSetInstantiatorFromMetaData;
import com.continuuity.metadata.MetadataService;
import com.continuuity.metadata.thrift.Account;
import com.continuuity.metadata.thrift.Dataset;
import com.continuuity.metadata.thrift.MetadataServiceException;
import com.continuuity.metadata.thrift.Stream;
import com.google.common.base.Charsets;
import com.google.common.collect.Maps;
import com.google.common.reflect.TypeToken;
import com.google.gson.Gson;
import com.google.inject.Guice;
import com.google.inject.Injector;
import org.apache.commons.codec.binary.Base64;
import org.apache.http.HttpResponse;
import org.apache.http.HttpStatus;
import org.apache.http.client.HttpClient;
import org.apache.http.client.methods.HttpDelete;
import org.apache.http.client.methods.HttpGet;
import org.apache.http.client.methods.HttpPost;
import org.apache.http.client.methods.HttpPut;
import org.apache.http.entity.StringEntity;
import org.apache.http.impl.client.DefaultHttpClient;
import org.apache.thrift.TException;
import org.junit.Assert;
import org.junit.BeforeClass;
import org.junit.Test;

import java.io.IOException;
import java.io.InputStreamReader;
import java.io.Reader;
import java.lang.reflect.Type;
import java.util.Arrays;
import java.util.Map;

/**
 * Tests Data Rest Accessor
 */
public class DatasetRestAccessorTest {

  static final OperationContext context = TestUtil.DEFAULT_CONTEXT;

  // this is the executor for all access to the data fabric
  private static OperationExecutor executor;

  // a meta data service
  private static MetadataService mds;

  // an instantiator
  private static DataSetInstantiatorFromMetaData instantiator;

  // the accessor to test
  private DatasetRestAccessor accessor;

  /**
   * Set up in-memory data fabric.
   */
  @BeforeClass
  public static void setup() {

    // Set up our Guice injections
    Injector injector = Guice.createInjector(
        new DataFabricModules().getInMemoryModules());
    executor = injector.getInstance(OperationExecutor.class);
    mds = new MetadataService(executor);
    instantiator = new DataSetInstantiatorFromMetaData(executor, mds);

  } // end of setupGateway


  static Table newTable(String name) throws TException, MetadataServiceException {
    DataSetSpecification spec = new Table(name).configure();
    Dataset ds = new Dataset(spec.getName());
    ds.setName(spec.getName());
    ds.setType(spec.getType());
    ds.setSpecification(new Gson().toJson(spec));
    mds.assertDataset(new Account(context.getAccount()), ds);
    return instantiator.getDataSet(name, context);
  }

  /**
   * Create a new rest accessor with a given name and parameters.
   *
   * @param name   The name for the accessor
   * @param prefix The path prefix for the URI
   * @param middle The path middle for the URI
   * @return the accessor's base URL for REST requests
   */
  String setupAccessor(String name, String prefix, String middle)
      throws Exception {
    // bring up a new accessor
    DatasetRestAccessor restAccessor = new DatasetRestAccessor();
    restAccessor.setName(name);
    restAccessor.setAuthenticator(new NoAuthenticator());
    // find a free port
    int port = PortDetector.findFreePort();
    // configure it
    CConfiguration configuration = new CConfiguration();
    configuration.setInt(Constants.buildConnectorPropertyName(name,
        Constants.CONFIG_PORT), port);
    configuration.set(Constants.buildConnectorPropertyName(name, Constants.CONFIG_PATH_PREFIX), prefix);
    configuration.set(Constants.buildConnectorPropertyName(name,
        Constants.CONFIG_PATH_MIDDLE), middle);
    restAccessor.configure(configuration);
    restAccessor.setExecutor(executor);
    restAccessor.setMetadataService(mds);
    // start the accessor
    restAccessor.start();
    // all fine
    this.accessor = restAccessor;
    return "http://localhost:" + port + prefix + middle;
  }

  void assertRead(String prefix, int start, int end, String query) throws IOException {
    HttpGet get = new HttpGet(prefix + query);
    HttpClient client = new DefaultHttpClient();
    HttpResponse response = client.execute(get);
    client.getConnectionManager().shutdown();
    Assert.assertEquals(HttpStatus.SC_OK, response.getStatusLine().getStatusCode());
    Reader reader = new InputStreamReader(response.getEntity().getContent(), Charsets.UTF_8);
    Type stringMapType = new TypeToken<Map<String, String>>() {}.getType();
    Map<String, String> map = new Gson().fromJson(reader, stringMapType);
    Assert.assertEquals(end - start + 1, map.size());
    for (int i = start; i < end; i++) {
      Assert.assertEquals("v" + i, map.get("c" + i));
    }
  }
  void assertReadFails(String prefix, String query, int expected) throws IOException {
    HttpGet get = new HttpGet(prefix + query);
    HttpClient client = new DefaultHttpClient();
    HttpResponse response = client.execute(get);
    client.getConnectionManager().shutdown();
    Assert.assertEquals(expected, response.getStatusLine().getStatusCode());
  }

  @Test
  public void testTableReads() throws Exception {
    String urlPrefix = setupAccessor("data", "", "/data/");
    Table t = newTable("tTR");
    // write a row with 10 cols c0...c9 with values v0..v9
    String row = "tTR10";
    byte[] rowKey = row.getBytes();
    byte[][] cols = new byte[10][];
    byte[][] vals = new byte[10][];
    for (int i = 0; i < 10; ++i) {
      cols[i] = ("c" + i).getBytes();
      vals[i] = ("v" + i).getBytes();
    }
    t.write(new Write(rowKey, cols, vals));
    // now read back in various ways
    String queryPrefix = urlPrefix + "Table/" + t.getName() + "/" + row;
    assertRead(queryPrefix, 0, 9, ""); // all columns
    assertRead(queryPrefix, 5, 5, "?columns=c5"); // only c5
    assertRead(queryPrefix, 3, 5, "?columns=c5,c3,c4"); // only c3,c4, and c5
    assertRead(queryPrefix, 8, 9, "?columns=c8,c9,c10"); // only c8 and c9
    assertRead(queryPrefix, 0, 4, "?stop=c5"); // range up to exclusive 5
    assertRead(queryPrefix, 0, 2, "?stop=c5&limit=3"); // range up to exclusive 5, limit 3 -> c0..c2
    assertRead(queryPrefix, 0, 2, "?stop=c3&limit=5"); // range up to exclusive 3, limit 5 -> c0..c2
    assertRead(queryPrefix, 5, 9, "?start=c5"); // range starting at 5
    assertRead(queryPrefix, 5, 7, "?start=c5&limit=3"); // range starting at 5, limit 3 -> c5..c7
    assertRead(queryPrefix, 0, 4, "?limit=5"); // all limit 5 -> c0..c5
    assertRead(queryPrefix, 0, 9, "?limit=12"); // all limit 12 -> c0..c9
    assertRead(queryPrefix, 2, 5, "?start=c2&stop=c6"); // range from 2 to exclusive 6 -> 2,3,4,5
    assertRead(queryPrefix, 2, 4, "?start=c2&stop=c6&limit=3"); // range from 2 to exclusive 6 limited to 3 -> 2,3,4
    // now read some stuff that returns errors
    assertReadFails(queryPrefix, "/c1", HttpStatus.SC_BAD_REQUEST); // path does not end with row
    assertReadFails(queryPrefix, "?op=list", HttpStatus.SC_BAD_REQUEST); // list keys with row key
    assertReadFails(queryPrefix, "?columns=c1,c2&start=c5", HttpStatus.SC_BAD_REQUEST); // range and list of columns
    assertReadFails(queryPrefix, "?columns=c10&encoding=hex", HttpStatus.SC_BAD_REQUEST); // col invalid under encoding
    assertReadFails(queryPrefix, "?columns=c10&encoding=blah", HttpStatus.SC_BAD_REQUEST); // bad encoding
    assertReadFails(queryPrefix, "?columns=a", HttpStatus.SC_NOT_FOUND); // non-existing column
    assertReadFails(urlPrefix, "Table/" + t.getName() + "/abc", HttpStatus.SC_NOT_FOUND); // non-existing row
    assertReadFails(urlPrefix, "Table/abc/tTR10", HttpStatus.SC_NOT_FOUND); // non-existing table
    assertReadFails(urlPrefix, "Table/abc?op=list", HttpStatus.SC_NOT_IMPLEMENTED); // list keys not implemented
  }

  void assertWrite(String prefix, int expected, String query, String json) throws IOException {
    HttpPut put = new HttpPut(prefix + query);
    put.setEntity(new StringEntity(json, "UTF-8"));
    HttpClient client = new DefaultHttpClient();
    HttpResponse response = client.execute(put);
    client.getConnectionManager().shutdown();
    Assert.assertEquals(expected, response.getStatusLine().getStatusCode());
  }

  void assertDelete(String prefix, int expected, String query) throws IOException {
    HttpDelete delete = new HttpDelete(prefix + query);
    HttpClient client = new DefaultHttpClient();
    HttpResponse response = client.execute(delete);
    client.getConnectionManager().shutdown();
    Assert.assertEquals(expected, response.getStatusLine().getStatusCode());
  }

  @Test
  public void testTableWritesAndDeletes() throws Exception {
    String urlPrefix = setupAccessor("data", "", "/data/");
    Table t = newTable("tTW");
    String row = "abc";
    byte[] c1 = { 'c', '1' }, c2 = { 'c', '2' }, c3 = { 'c', '3' };
    byte[] v1 = { 'v', '1' }, mt = { }, v3 = { 'v', '3' };

    // write a row with 3 cols c1...c3 with values v1, "", v3
    String json = "{\"c1\":\"v1\",\"c2\":\"\",\"c3\":\"v3\"}";
    assertWrite(urlPrefix, HttpStatus.SC_OK, "Table/" + t.getName() + "/" + row, json);
    // read back directly and verify
    OperationResult<Map<byte[], byte[]>> result = t.read(new Read(row.getBytes()));
    Assert.assertFalse(result.isEmpty());
    Assert.assertArrayEquals(v1, result.getValue().get(c1));
    byte[] r2 = result.getValue().get(c2);
    Assert.assertTrue(null == r2 || Arrays.equals(mt, r2));
    Assert.assertArrayEquals(v3, result.getValue().get(c3));

    // delete c1 and c2
    assertDelete(urlPrefix, HttpStatus.SC_OK, "Table/" + t.getName() + "/" + row + "?columns=c1;columns=c2");
    // read back directly and verify they're gone
    result = t.read(new Read(row.getBytes()));
    Assert.assertFalse(result.isEmpty());
    Assert.assertEquals(1, result.getValue().size());
    Assert.assertNull(result.getValue().get(c1));
    Assert.assertNull(result.getValue().get(c2));
    Assert.assertArrayEquals(v3, result.getValue().get(c3));

    // test some error cases
    assertWrite(urlPrefix, HttpStatus.SC_NOT_FOUND, "Table/abc/" + row, json); // non-existent table
    assertWrite(urlPrefix, HttpStatus.SC_BAD_REQUEST, "Table/abc/a/x" + row, json); // path does not end with row
    assertWrite(urlPrefix, HttpStatus.SC_BAD_REQUEST, "Table/abc?op=increment" + row, json); // put with increment
    assertWrite(urlPrefix, HttpStatus.SC_BAD_REQUEST, "Table/abc/a?op=increment" + row, json); // put with increment
    assertWrite(urlPrefix, HttpStatus.SC_BAD_REQUEST, "Table/" + t.getName() + "/" + row, ""); // no json
    assertWrite(urlPrefix, HttpStatus.SC_BAD_REQUEST, "Table/" + t.getName() + "/" + row, "{\"\"}"); // wrong json
    // test errors for delete
    assertDelete(urlPrefix, HttpStatus.SC_BAD_REQUEST, "Table/abc/" + row); // no columns specified
    assertDelete(urlPrefix, HttpStatus.SC_NOT_FOUND, "Table/abc/" + row + "?columns=a"); // non-existent table
    assertDelete(urlPrefix, HttpStatus.SC_BAD_REQUEST, "Table/abc/a/x" + row); // path does not end with row
    assertDelete(urlPrefix, HttpStatus.SC_BAD_REQUEST, "Table/abc?op=list" + row); // delete with operation
    assertDelete(urlPrefix, HttpStatus.SC_BAD_REQUEST, "Table/abc/a?op=list" + row); // delete with op
    assertDelete(urlPrefix, HttpStatus.SC_BAD_REQUEST, "Table/" + t.getName()); // no/empty row key
    assertDelete(urlPrefix, HttpStatus.SC_BAD_REQUEST, "Table//" + t.getName()); // no/empty row key
  }

  Map<String, Long> assertIncrement(String prefix, int expected, String query, String json) throws IOException {
    HttpPost post = new HttpPost(prefix + query);
    post.setEntity(new StringEntity(json, "UTF-8"));
    HttpClient client = new DefaultHttpClient();
    HttpResponse response = client.execute(post);
    client.getConnectionManager().shutdown();
    Assert.assertEquals(expected, response.getStatusLine().getStatusCode());
    if (expected != HttpStatus.SC_OK) {
      return null;
    }
    Reader reader = new InputStreamReader(response.getEntity().getContent(), Charsets.UTF_8);
    // JSon always returns string maps, no matter what the type, must be due to type erasure
    Type valueMapType = new TypeToken<Map<String, String>>(){}.getType();
    Map<String, String> map = new Gson().fromJson(reader, valueMapType);
    // convert to map(string->long)
    Map<String, Long> longMap = Maps.newHashMap();
    for (Map.Entry<String, String> entry : map.entrySet()) {
      longMap.put(entry.getKey(), Long.parseLong(entry.getValue()));
    }
    return longMap;
  }

  @Test
  public void testIncrement() throws Exception {
    String urlPrefix = setupAccessor("data", "", "/data/");
    Table t = newTable("tI");
    String row = "abc";
    // directly write a row with two columns, a long, b not
    final byte[] a = { 'a' }, b = { 'b' }, c = { 'c' };
    t.write(new Write(row.getBytes(), new byte[][] { a, b }, new byte[][] { Bytes.toBytes(7L), b }));

    // submit increment for row with c1 and c3, should succeed
    String json = "{\"a\":35, \"c\":11}";
    Map<String, Long> map = assertIncrement(urlPrefix, 200, "Table/" + t.getName() + "/" + row + "?op=increment", json);
    // verify result is the incremented value
    Assert.assertNotNull(map);
    Assert.assertEquals(2L, map.size());
    Assert.assertEquals(new Long(42), map.get("a"));
    Assert.assertEquals(new Long(11), map.get("c"));

    // verify directly incremented has happened
    OperationResult<Map<byte[], byte[]>> result = t.read(new Read(row.getBytes()));
    Assert.assertFalse(result.isEmpty());
    Assert.assertEquals(3, result.getValue().size());
    Assert.assertArrayEquals(Bytes.toBytes(42L), result.getValue().get(a));
    Assert.assertArrayEquals(b, result.getValue().get(b));
    Assert.assertArrayEquals(Bytes.toBytes(11L), result.getValue().get(c));

    // submit an increment for a and b, must fail with not-a-number
    json = "{\"a\":1,\"b\":12}";
    assertIncrement(urlPrefix, 400, "Table/" + t.getName() + "/" + row + "?op=increment", json);
    // verify directly that the row is unchanged
    result = t.read(new Read(row.getBytes()));
    Assert.assertFalse(result.isEmpty());
    Assert.assertEquals(3, result.getValue().size());
    Assert.assertArrayEquals(Bytes.toBytes(42L), result.getValue().get(a));
    Assert.assertArrayEquals(b, result.getValue().get(b));
    Assert.assertArrayEquals(Bytes.toBytes(11L), result.getValue().get(c));

    // submit an increment for non-existent row, should succeed
    json = "{\"a\":1,\"b\":-12}";
    map = assertIncrement(urlPrefix, 200, "Table/" + t.getName() + "/xyz?op=increment", json);
    // verify return value is equal to increments
    Assert.assertNotNull(map);
    Assert.assertEquals(2L, map.size());
    Assert.assertEquals(new Long(1), map.get("a"));
    Assert.assertEquals(new Long(-12), map.get("b"));
    // verify directly that new values are there
    // verify directly that the row is unchanged
    result = t.read(new Read("xyz".getBytes()));
    Assert.assertFalse(result.isEmpty());
    Assert.assertEquals(2, result.getValue().size());
    Assert.assertArrayEquals(Bytes.toBytes(1L), result.getValue().get(a));
    Assert.assertArrayEquals(Bytes.toBytes(-12L), result.getValue().get(b));

    // test some bad cases
    assertIncrement(urlPrefix, 400, "Table/" + t.getName() + "?op=increment", json); // no row key
    assertIncrement(urlPrefix, 400, "Table/" + t.getName() + "/?op=increment", json); // empty row key
    assertIncrement(urlPrefix, 404, "Table/" + t.getName() + "1/abc?op=increment", json); // table does not exist
    assertIncrement(urlPrefix, 400, "Table/" + t.getName() + "1/abc/x?op=increment", json); // path does not end on row
    assertIncrement(urlPrefix, 400, "Table/" + t.getName() + "/xyz?op=increment", "{\"a\":\"b\"}"); // json invalid
    assertIncrement(urlPrefix, 400, "Table/" + t.getName() + "/xyz?op=increment", "{\"a\":1"); // json invalid
  }

  void assertCreate(String prefix, int expected, String query) throws IOException {
    HttpPut put = new HttpPut(prefix + query);
    HttpClient client = new DefaultHttpClient();
    HttpResponse response = client.execute(put);
    client.getConnectionManager().shutdown();
    Assert.assertEquals(expected, response.getStatusLine().getStatusCode());
  }

  @Test
  public void testCreateTable() throws Exception {
    String urlPrefix = setupAccessor("data", "", "/data/");
    urlPrefix += "Table/";
    String table = "tCTbl";
    String table2 = "tCTbl2";
    try {
      instantiator.getDataSet(table, context);
      Assert.fail("instantiator should have failed for non-existent table.");
    } catch (DataSetInstantiationException e) {
      // expected
    }
    assertCreate(urlPrefix, HttpStatus.SC_OK, table);
    assertWrite(urlPrefix, HttpStatus.SC_OK, table + "/abc", "{ \"c1\":\"v1\"}");
    // creating the table again should work (it is compatible with existing spec)
    assertCreate(urlPrefix, HttpStatus.SC_OK, table);
    assertWrite(urlPrefix, HttpStatus.SC_OK, table + "/abc", "{ \"c2\":\"v2\"}");
    // make sure both columns are there
    assertRead(urlPrefix, 1, 2, table + "/abc");

    // try to create a table that exists with a different dataset type
    DataSetSpecification spec = new KeyValueTable(table2).configure();
    Dataset ds = new Dataset(spec.getName());
    ds.setName(spec.getName());
    ds.setType(spec.getType());
    ds.setSpecification(new Gson().toJson(spec));
    mds.assertDataset(new Account(context.getAccount()), ds);
    // should now fail with conflict
    assertCreate(urlPrefix, HttpStatus.SC_CONFLICT, table2);

    // try some other bad requests
    assertCreate(urlPrefix, HttpStatus.SC_BAD_REQUEST, table + "?op=create"); // operation specified ->invalid
    assertCreate(urlPrefix, HttpStatus.SC_BAD_REQUEST, "" + "?op=create"); // empty table name
  }

<<<<<<< HEAD
  @Test
  public void testTruncateTable() throws Exception {
    String urlPrefix = setupAccessor("data", "", "/data/");
    String tablePrefix = urlPrefix + "Table/";
    String table = "tCTbl";
    assertCreate(tablePrefix, HttpStatus.SC_OK, table);
    assertWrite(tablePrefix, HttpStatus.SC_OK, table + "/abc", "{ \"c1\":\"v1\"}");
    // make sure both columns are there
    assertRead(tablePrefix, 1, 1, table + "/abc");

    String dataSetManagementOpsPrefix = urlPrefix + "DataSet/";
    assertTruncate(dataSetManagementOpsPrefix, HttpStatus.SC_OK, table);

    // make sure data was removed: 404 on read
    assertReadFails(tablePrefix, table + "/abc", HttpStatus.SC_NOT_FOUND);

    // but table is there: we can write into it again
    assertCreate(tablePrefix, HttpStatus.SC_OK, table);
    assertWrite(tablePrefix, HttpStatus.SC_OK, table + "/abc", "{ \"c3\":\"v3\"}");
    // make sure both columns are there
    assertRead(tablePrefix, 3, 3, table + "/abc");
  }

  void assertTruncate(String prefix, int expected, String table) throws IOException {
    HttpDelete delete = new HttpDelete(prefix + table + "?op=truncate");
    HttpClient client = new DefaultHttpClient();
    HttpResponse response = client.execute(delete);
    client.getConnectionManager().shutdown();
    Assert.assertEquals(expected, response.getStatusLine().getStatusCode());
  }

  final static QueueEntry streamEntry = new QueueEntry("x".getBytes());
=======
  static final QueueEntry STREAM_ENTRY = new QueueEntry("x".getBytes());

>>>>>>> 29c4ad3d
  static WriteOperation addToStream(String name) {
    return new QueueEnqueue(("stream:" + name).getBytes(), STREAM_ENTRY);
  }

  static WriteOperation addToQueue(String name) {
    return new QueueEnqueue(("queue:" + name).getBytes(), STREAM_ENTRY);
  }

  static void createStream(String name) throws Exception {
    Stream stream = new Stream(name);
    stream.setName(name);
    mds.assertStream(new Account(context.getAccount()), stream);
    executor.commit(context, addToStream(name));
  }

  static void createQueue(String name) throws Exception {
    executor.commit(context, addToQueue(name));
  }

  static Write addToTable = new Write(new byte[] {'a'}, new byte[] {'b'}, new byte[] {'c'});

  static Table createTable(String name) throws Exception {
    Table table = newTable(name);
    table.write(addToTable);
    return table;
  }

  boolean dequeueOne(String queue) throws Exception {
    long groupId = executor.execute(context, new GetGroupID(queue.getBytes()));
    QueueConsumer consumer = new QueueConsumer(0, groupId, 1,
                                               new QueueConfig(QueuePartitioner.PartitionerType.FIFO, true));
    executor.execute(context, new QueueConfigure(queue.getBytes(), consumer));
    DequeueResult result = executor.execute(context,
                                            new QueueDequeue(queue.getBytes(), consumer, consumer.getQueueConfig()));
    return !result.isEmpty();
  }

  boolean verifyStream(String name) throws Exception {
    Stream stream = mds.getStream(new Account(context.getAccount()), new Stream(name));
    boolean streamExists = stream.isExists();
    boolean dataExists = dequeueOne("stream:" + name);
    return streamExists || dataExists;
  }

  boolean verifyQueue(String name) throws Exception {
    return dequeueOne("queue:" + name);
  }

  boolean verifyTable(String name) throws OperationException {
    OperationResult<Map<byte[], byte[]>> result;
    try {
      Table table = instantiator.getDataSet(name, context);
      result = table.read(new Read(new byte[]{'a'}, new byte[]{'b'}));
    } catch (DataSetInstantiationException e) {
      result = executor.execute(
        context, new com.continuuity.data.operation.Read(name, new byte[]{'a'}, new byte[]{'b'}));
    }
    return !result.isEmpty();
  }

  @Test
  public void testClearData() throws Exception {
    // setup accessor
    setupAccessor("access.rest", "/continuuity", "/data/");
    String clearUrl = this.accessor.getHttpConfig().getBaseUrl() + "?clear=";

    String tableName = "mannamanna";
    String streamName = "doobdoobee";
    String queueName = "doobee";

    // create a stream, a queue, a table
    createTable(tableName);
    createStream(streamName);
    createQueue(queueName);

    // verify they are all there
    Assert.assertTrue(verifyTable(tableName));
    Assert.assertTrue(verifyStream(streamName));
    Assert.assertTrue(verifyQueue(queueName));

    // clear all
    Assert.assertEquals(200, TestUtil.sendPostRequest(clearUrl + "all"));
    // verify all are gone
    Assert.assertFalse(verifyTable(tableName));
    Assert.assertFalse(verifyStream(streamName));
    Assert.assertFalse(verifyQueue(queueName));
  }

  void assertRead(String prefix, String query, String col, String val) throws IOException {
    HttpGet get = new HttpGet(prefix + query);
    HttpClient client = new DefaultHttpClient();
    HttpResponse response = client.execute(get);
    client.getConnectionManager().shutdown();
    Assert.assertEquals(HttpStatus.SC_OK, response.getStatusLine().getStatusCode());
    Reader reader = new InputStreamReader(response.getEntity().getContent(), Charsets.UTF_8);
    Type stringMapType = new TypeToken<Map<String, String>>() {}.getType();
    Map<String, String> map = new Gson().fromJson(reader, stringMapType);
    Assert.assertEquals(1, map.size());
    Assert.assertEquals(val, map.get(col));
  }

  @Test
  public void testEncodingOfKeysAndValues() throws Exception {

    // first create the table
    String tableName = "tEOCAV";
    Table table = createTable(tableName);
    byte[] x = { 'x' }, y = { 'y' }, z = { 'z' }, a = { 'a' };

    // setup accessor
    String urlPrefix = setupAccessor("data", "/", "data/");
    String tablePrefix = urlPrefix + "Table/" + tableName + "/";

    // table is empty, write value z to column y of row x, use encoding "url"
    assertWrite(tablePrefix, HttpStatus.SC_OK, "%78" + "?encoding=url", "{\"%79\":\"%7A\"}");
    // read back directly and verify
    OperationResult<Map<byte[], byte[]>> result = table.read(new Read(x));
    Assert.assertFalse(result.isEmpty());
    Assert.assertEquals(1, result.getValue().size());
    Assert.assertArrayEquals(z, result.getValue().get(y));

    // read back with same encoding through REST - the response will not escape y or z
    assertRead(tablePrefix, "%78" + "?columns=%79" + "&encoding=url", "y", "z");
    // read back with hex encoding through REST - the response will escape y and z
    assertRead(tablePrefix, "78" + "?columns=79" + "&encoding=hex", "79", "7a");
    // read back with base64 encoding through REST - the response will escape y and z
    assertRead(tablePrefix, "eA" + "?columns=eQ" + "&encoding=base64", "eQ", "eg");

    // delete using hex encoding
    assertDelete(tablePrefix, 200, "78" + "?columns=79" + "&encoding=hex");
    // and verify that it is really gone
    Assert.assertTrue(table.read(new Read(x)).isEmpty());

    // increment column using REST
    assertIncrement(tablePrefix, 200, "eA" + "?op=increment" + "&encoding=base64", "{\"YQ\":42}");
    // verify the value was written using the Table
    result = table.read(new Read(x));
    Assert.assertFalse(result.isEmpty());
    Assert.assertEquals(1, result.getValue().size());
    Assert.assertArrayEquals(Bytes.toBytes(42L), result.getValue().get(a));
    // read back via REST with hex encoding
    assertRead(tablePrefix, "eA" + "?column=YQ" + "&encoding=base64", "YQ",
               Base64.encodeBase64URLSafeString(Bytes.toBytes(42L)));
  }

}
<|MERGE_RESOLUTION|>--- conflicted
+++ resolved
@@ -391,7 +391,6 @@
     assertCreate(urlPrefix, HttpStatus.SC_BAD_REQUEST, "" + "?op=create"); // empty table name
   }
 
-<<<<<<< HEAD
   @Test
   public void testTruncateTable() throws Exception {
     String urlPrefix = setupAccessor("data", "", "/data/");
@@ -423,11 +422,8 @@
     Assert.assertEquals(expected, response.getStatusLine().getStatusCode());
   }
 
-  final static QueueEntry streamEntry = new QueueEntry("x".getBytes());
-=======
   static final QueueEntry STREAM_ENTRY = new QueueEntry("x".getBytes());
 
->>>>>>> 29c4ad3d
   static WriteOperation addToStream(String name) {
     return new QueueEnqueue(("stream:" + name).getBytes(), STREAM_ENTRY);
   }
