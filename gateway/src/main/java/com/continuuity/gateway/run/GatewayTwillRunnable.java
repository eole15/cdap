package com.continuuity.gateway.run;

import com.continuuity.app.store.StoreFactory;
import com.continuuity.common.conf.CConfiguration;
import com.continuuity.common.conf.Constants;
import com.continuuity.common.guice.ConfigModule;
import com.continuuity.common.guice.DiscoveryRuntimeModule;
import com.continuuity.common.guice.IOModule;
import com.continuuity.common.guice.KafkaClientModule;
import com.continuuity.common.guice.LocationRuntimeModule;
import com.continuuity.common.guice.ZKClientModule;
import com.continuuity.common.metrics.MetricsCollectionService;
import com.continuuity.data.runtime.DataFabricModules;
import com.continuuity.gateway.Gateway;
<<<<<<< HEAD
import com.continuuity.gateway.auth.GatewayAuthModule;
=======
import com.continuuity.gateway.auth.AuthModule;
>>>>>>> b1232b54
import com.continuuity.gateway.runtime.GatewayModule;
import com.continuuity.internal.app.store.MDTBasedStoreFactory;
import com.continuuity.logging.guice.LoggingModules;
import com.continuuity.metrics.guice.MetricsClientRuntimeModule;
import com.google.common.base.Throwables;
import com.google.common.collect.ImmutableMap;
import com.google.common.util.concurrent.Futures;
import com.google.inject.AbstractModule;
import com.google.inject.Guice;
import com.google.inject.Injector;
import org.apache.hadoop.conf.Configuration;
import org.apache.hadoop.security.UserGroupInformation;
import org.apache.twill.api.AbstractTwillRunnable;
import org.apache.twill.api.TwillContext;
import org.apache.twill.api.TwillRunnableSpecification;
import org.apache.twill.common.Services;
import org.apache.twill.kafka.client.KafkaClientService;
import org.apache.twill.zookeeper.ZKClientService;
import org.slf4j.Logger;
import org.slf4j.LoggerFactory;

import java.io.File;
import java.util.Map;
import java.util.concurrent.CountDownLatch;

/**
 * TwillRunnable to run Gateway through twill.
 */
public class GatewayTwillRunnable extends AbstractTwillRunnable {
  private static final Logger LOG = LoggerFactory.getLogger(GatewayTwillRunnable.class);

  private String name;
  private String cConfName;
  private String hConfName;
  private CountDownLatch runLatch;

  private ZKClientService zkClientService;
  private KafkaClientService kafkaClientService;
  private MetricsCollectionService metricsCollectionService;
  private Gateway gateway;

  public GatewayTwillRunnable(String name, String cConfName, String hConfName) {
    this.name = name;
    this.cConfName = cConfName;
    this.hConfName = hConfName;
  }

  @Override
  public TwillRunnableSpecification configure() {
    return TwillRunnableSpecification.Builder.with()
      .setName(name)
      .withConfigs(ImmutableMap.of("cConf", cConfName, "hConf", hConfName))
      .build();
  }

  @Override
  public void initialize(TwillContext context) {
    super.initialize(context);

    runLatch = new CountDownLatch(1);
    name = context.getSpecification().getName();
    Map<String, String> configs = context.getSpecification().getConfigs();

    LOG.info("Initializing runnable " + name);
    try {
      // Load configuration
      Configuration hConf = new Configuration();
      hConf.clear();
      hConf.addResource(new File(configs.get("hConf")).toURI().toURL());

      UserGroupInformation.setConfiguration(hConf);

      CConfiguration cConf = CConfiguration.create();
      cConf.clear();
      cConf.addResource(new File(configs.get("cConf")).toURI().toURL());

      LOG.info("Setting host name to " + context.getHost().getCanonicalHostName());
      cConf.set(Constants.Gateway.ADDRESS, context.getHost().getCanonicalHostName());

      // Set Gateway port to 0, so that it binds to any free port.
      cConf.setInt(Constants.Gateway.PORT, 0);

      LOG.info("Continuuity conf {}", cConf);
      LOG.info("HBase conf {}", hConf);

      Injector injector = createGuiceInjector(cConf, hConf);

      // Initialize ZK client and Kafka client
      zkClientService = injector.getInstance(ZKClientService.class);
      kafkaClientService = injector.getInstance(KafkaClientService.class);

      // Get the metrics collection service
      metricsCollectionService = injector.getInstance(MetricsCollectionService.class);

      // Get the Gatewaty
      gateway = injector.getInstance(Gateway.class);

      LOG.info("Runnable initialized " + name);
    } catch (Throwable t) {
      LOG.error(t.getMessage(), t);
      throw Throwables.propagate(t);
    }
  }

  @Override
  public void run() {
    LOG.info("Starting runnable " + name);
    Futures.getUnchecked(Services.chainStart(zkClientService, kafkaClientService,
                                             metricsCollectionService, gateway));
    LOG.info("Runnable started " + name);

    try {
      runLatch.await();
    } catch (InterruptedException e) {
      LOG.error("Waiting on latch interrupted");
      Thread.currentThread().interrupt();
    }

    LOG.info("Runnable stopped " + name);
  }

  @Override
  public void stop() {
    LOG.info("Stopping runnable " + name);

    Futures.getUnchecked(Services.chainStop(gateway, metricsCollectionService,
                                            kafkaClientService, zkClientService));
    runLatch.countDown();
  }

  static Injector createGuiceInjector(CConfiguration cConf, Configuration hConf) {
    return Guice.createInjector(
      new ConfigModule(cConf, hConf),
      new IOModule(),
      new AuthModule(),
      new ZKClientModule(),
      new KafkaClientModule(),
      new GatewayAuthModule(),
      new GatewayModule().getDistributedModules(),
      new DataFabricModules(cConf, hConf).getDistributedModules(),
      new LocationRuntimeModule().getDistributedModules(),
      new DiscoveryRuntimeModule().getDistributedModules(),
      new MetricsClientRuntimeModule().getDistributedModules(),
      new LoggingModules().getDistributedModules(),
      new AbstractModule() {
        @Override
        protected void configure() {
          // It's a bit hacky to add it here. Need to refactor these bindings out as it overlaps with
          // AppFabricServiceModule
          bind(StoreFactory.class).to(MDTBasedStoreFactory.class);
        }
      }
    );
  }
}<|MERGE_RESOLUTION|>--- conflicted
+++ resolved
@@ -12,11 +12,7 @@
 import com.continuuity.common.metrics.MetricsCollectionService;
 import com.continuuity.data.runtime.DataFabricModules;
 import com.continuuity.gateway.Gateway;
-<<<<<<< HEAD
-import com.continuuity.gateway.auth.GatewayAuthModule;
-=======
 import com.continuuity.gateway.auth.AuthModule;
->>>>>>> b1232b54
 import com.continuuity.gateway.runtime.GatewayModule;
 import com.continuuity.internal.app.store.MDTBasedStoreFactory;
 import com.continuuity.logging.guice.LoggingModules;
@@ -154,7 +150,6 @@
       new AuthModule(),
       new ZKClientModule(),
       new KafkaClientModule(),
-      new GatewayAuthModule(),
       new GatewayModule().getDistributedModules(),
       new DataFabricModules(cConf, hConf).getDistributedModules(),
       new LocationRuntimeModule().getDistributedModules(),
