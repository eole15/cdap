package com.continuuity.gateway.tools;

import com.continuuity.api.common.Bytes;
import com.continuuity.api.data.stream.StreamSpecification;
import com.continuuity.api.flow.flowlet.StreamEvent;
import com.continuuity.app.verification.VerifyResult;
import com.continuuity.common.collect.AllCollector;
import com.continuuity.common.collect.Collector;
import com.continuuity.common.collect.FirstNCollector;
import com.continuuity.common.collect.LastNCollector;
import com.continuuity.common.conf.CConfiguration;
import com.continuuity.common.conf.Constants;
import com.continuuity.common.stream.DefaultStreamEvent;
import com.continuuity.common.utils.UsageException;
import com.continuuity.gateway.util.Util;
import com.continuuity.internal.app.verification.StreamVerification;
import com.google.common.base.Charsets;
import com.google.common.collect.Maps;
import com.google.gson.Gson;
<<<<<<< HEAD
import com.google.gson.annotations.SerializedName;
=======
import com.google.gson.JsonObject;
>>>>>>> 0b29bd50
import org.apache.http.HttpResponse;
import org.apache.http.HttpStatus;
import org.apache.http.client.HttpClient;
import org.apache.http.client.methods.HttpGet;
import org.apache.http.client.methods.HttpPost;
import org.apache.http.client.methods.HttpPut;
import org.apache.http.entity.ByteArrayEntity;
import org.apache.http.impl.client.DefaultHttpClient;
import org.apache.log4j.Level;

import java.io.BufferedReader;
import java.io.FileNotFoundException;
import java.io.FileOutputStream;
import java.io.FileReader;
import java.io.IOException;
import java.io.InputStreamReader;
import java.io.PrintStream;
<<<<<<< HEAD
import java.io.Reader;
=======
import java.net.HttpURLConnection;
import java.net.MalformedURLException;
import java.net.URL;
>>>>>>> 0b29bd50
import java.nio.ByteBuffer;
import java.util.Arrays;
import java.util.Collections;
import java.util.List;
import java.util.Map;
import java.util.TreeMap;

/**
 * This is a command line tool to send events to the data fabric using REST
 * <ul>
 * <li>It attempts to be smart and determine the URL of the REST
 * collector auto-magically. If that fails, the user can give hints
 * via the --connector and --base arguments</li>
 * <li>The headers of the event are given on the command line as strings</li>
 * <li>The body can be specified on command line or as a binary file.</li>
 * </ul>
 */
public class StreamClient {

  private static final Gson GSON = new Gson();

  static {
    // this turns off all logging but we don't need that for a cmdline tool
    org.apache.log4j.Logger.getRootLogger().setLevel(Level.OFF);
  }

  /**
   * for debugging. should only be set to true in unit tests.
   * when true, program will print the stack trace after the usage.
   */
  public static boolean debug = false;

  static final Gson GSON = new Gson();

  String command = null;         // the command to run
  boolean verbose = false;       // for debug output
  boolean help = false;          // whether --help was there
  boolean hex = false;           // whether body is in hex noatation
  boolean urlenc = false;        // whether body is in url encoding
  String baseUrl = null;         // the base url for HTTP requests
  String hostname = null;        // the hostname of the gateway
  int port = -1;               // the port of the gateway
  String apikey = null;          // the api key for authentication.
  String body = null;            // the body of the event as a String
  String bodyFile = null;        // the file containing the body in binary form
  String tokenFile = null;       // the file containing the access token only
  String destination = null;     // the destination stream (stream id)
  String consumer = null;        // consumer group id to fetch from the stream
  String accessToken = null;     // the access token for secure connections
  boolean all = false;           // whether to view all events in the stream
  Integer last = null;           // to view the N last events in the stream
  Integer first = null;          // to view the N first events in the stream
  Long ttl = null;               // Stream TTL
  Map<String, String> headers = Maps.newHashMap(); // to accumulate all headers

  boolean forceNoSSL = false;

  public StreamClient disallowSSL() {
    this.forceNoSSL = true;
    return this;
  }

  /**
   * Print the usage statement and return null (or empty string if this is not
   * an error case). See getValue() for an explanation of the return type.
   *
   * @param error indicates whether this was invoked as the result of an error
   * @throws UsageException in case of error
   */
  void usage(boolean error) {
    PrintStream out = (error ? System.err : System.out);
    String name = "stream-client";
    if (System.getProperty("script") != null) {
      name = System.getProperty("script").replaceAll("[./]", "");
    }
    out.println("Usage: ");
    out.println("  " + name + " create --stream <id>");
    out.println("  " + name + " send --stream <id> --body <value> [ <option> ... ]");
    out.println("  " + name + " group --stream <id> [ <option> ... ]");
    out.println("  " + name + " fetch --stream <id> --group <id> [ <option> ... ]");
    out.println("  " + name + " view --stream <id> [ <option> ... ]");
    out.println("  " + name + " info --stream <id> [ <option> ... ]");
    out.println("  " + name + " truncate --stream <id>");
    out.println("  " + name + " config --stream <id> [ <option> ... ]");
    out.println("Options:");
    out.println("  --base <url>            To specify the base URL to use");
    out.println("  --host <name>           To specify the hostname to send to");
    out.println("  --port <number>         To specify the port to use");
    out.println("  --apikey <apikey>       To specify an API key for authentication");
    out.println("  --stream <id>           To specify the destination event stream of the");
    out.println("                          form <flow> or <flow>/<stream>.");
    out.println("  --header <name> <value> To specify a header for the event to send. Can");
    out.println("                          be used multiple times");
    out.println("  --body <value>          To specify the body of the event as a string");
    out.println("  --body-file <path>      Alternative to --body, to specify a file that");
    out.println("                          contains the binary body of the event");
    out.println("  --hex                   To specify hexadecimal encoding for --body");
    out.println("  --url                   To specify url encoding for --body");
    out.println("  --group <id>            To specify a consumer group id for the stream, as ");
    out.println("                          obtained by " + name + " group command ");
    out.println("  --all                   To view the entire stream.");
    out.println("  --first <number>        To view the first N events in the stream. Default ");
    out.println("                          for view is --first 10.");
    out.println("  --last <number>         To view the last N events in the stream.");
<<<<<<< HEAD
    out.println("  --token <token>         To specify the access token for a secure connection");
    out.println("  --token-file <path>     Alternative to --token, to specify a file that");
    out.println("                          contains the access token for a secure connection");
=======
    out.println("  --ttl <number>          To set the TTL for the stream in seconds.");
>>>>>>> 0b29bd50
    out.println("  --verbose               To see more verbose output");
    out.println("  --help                  To print this message");
    if (error) {
      throw new UsageException();
    }
  }

  /**
   * Print an error message followed by the usage statement.
   *
   * @param errorMessage the error message
   */
  void usage(String errorMessage) {
    if (errorMessage != null) {
      System.err.println("Error: " + errorMessage);
    }
    usage(true);
  }

  /**
   * Parse the command line arguments.
   */
  void parseArguments(String[] args) {
    if (args.length == 0) {
      usage(true);
    }
    if ("--help".equals(args[0])) {
      usage(false);
      help = true;
      return;
    } else {
      command = args[0];
    }
    // go through all the arguments
    for (int pos = 1; pos < args.length; pos++) {
      String arg = args[pos];
      if ("--base".equals(arg)) {
        if (++pos >= args.length) {
          usage(true);
        }
        baseUrl = args[pos];
      } else if ("--token".equals(arg)) {
        if (++pos >= args.length) {
          usage(true);
        }
        accessToken = args[pos].trim().replace("\n", "");
      } else if ("--token-file".equals(arg)) {
        if (++pos >= args.length) {
          usage(true);
        }
        tokenFile = args[pos];
      } else if ("--host".equals(arg)) {
        if (++pos >= args.length) {
          usage(true);
        }
        hostname = args[pos];
      } else if ("--port".equals(arg)) {
        if (++pos >= args.length) {
          usage(true);
        }
        try {
          port = Integer.valueOf(args[pos]);
        } catch (NumberFormatException e) {
          usage(true);
        }
      } else if ("--connector".equals(arg)) {
        if (++pos >= args.length) {
          usage(true);
        }
      } else if ("--apikey".equals(arg)) {
        if (++pos >= args.length) {
          usage(true);
        }
        apikey = args[pos];
      } else if ("--stream".equals(arg)) {
        if (++pos >= args.length) {
          usage(true);
        }
        destination = args[pos];
      } else if ("--header".equals(arg)) {
        if (pos + 2 >= args.length) {
          usage(true);
        }
        headers.put(args[++pos], args[++pos]);
      } else if ("--body".equals(arg)) {
        if (++pos >= args.length) {
          usage(true);
        }
        body = args[pos];
      } else if ("--body-file".equals(arg)) {
        if (++pos >= args.length) {
          usage(true);
        }
        bodyFile = args[pos];
      } else if ("--hex".equals(arg)) {
        hex = true;
      } else if ("--url".equals(arg)) {
        urlenc = true;
      } else if ("--all".equals(arg)) {
        all = true;
      } else if ("--first".equals(arg)) {
        if (++pos >= args.length) {
          usage(true);
        }
        try {
          first = Integer.valueOf(args[pos]);
        } catch (NumberFormatException e) {
          usage(true);
        }
      } else if ("--last".equals(arg)) {
        if (++pos >= args.length) {
          usage(true);
        }
        try {
          last = Integer.valueOf(args[pos]);
        } catch (NumberFormatException e) {
          usage(true);
        }
      } else if ("--group".equals(arg)) {
        if (++pos >= args.length) {
          usage(true);
        }
        try {
          consumer = args[pos];
          // validate that it is a number
          Long.valueOf(consumer);
        } catch (NumberFormatException e) {
          usage(true);
        }
      } else if ("--ttl".equals(arg)) {
        if (++pos >= args.length) {
          usage(true);
        }
        try {
          ttl = Long.valueOf(args[pos]);
        } catch (NumberFormatException e) {
          usage(true);
        }
      } else if ("--help".equals(arg)) {
        usage(false);
        help = true;
        return;
      } else if ("--verbose".equals(arg)) {
        verbose = true;
      } else {  // unkown argument
        usage(true);
      }
    }
  }

  static List<String> supportedCommands =
    Arrays.asList("create", "send", "group", "fetch", "view", "info", "truncate", "config");

  void validateArguments(String[] args) {
    // first parse command arguments
    parseArguments(args);
    if (help) {
      return;
    }
    // first validate the command
    if (!supportedCommands.contains(command)) {
      usage("Unsupported command '" + command + "'.");
    }
    // verify that either --body or --body-file is given
    if ("send".equals(command) && body != null && bodyFile != null) {
      usage("Either --body or --body-file must be specified.");
    }
    // verify that a destination was given
    if (destination == null) {
      usage("A destination stream must be specified.");
    }
    // verify that only one hint is given for the URL
    if (hostname != null && baseUrl != null) {
      usage("Only one of --host or --base may be specified.");
    }
    // if token and token file are given, use token
    if (tokenFile != null && accessToken != null) {
      tokenFile = null;
    }
    if (port > 0 && hostname == null) {
      usage("A hostname must be provided when a port is specified.");
    }
    // verify that only one encoding is given for the body
    if (hex && urlenc) {
      usage("Only one of --hex or --url may be specified");
    }
    if (bodyFile != null && (hex || urlenc)) {
      usage("Options --hex and --url are incompatible with --body-file " +
              "(binary input)");
    }
    // make sure that fetch command has a consumer id
    if ("fetch".equals(command) && consumer == null) {
      usage("--group must be specified for fetch");
    }
    // make sure that view command does not have contradicting options
    if ("view".equals(command)) {
      if ((all && first != null) || (all && last != null) ||
        (last != null && first != null)) {
        usage("Only one of --all, --first or --last may be specified");
      }
      if (first != null && first < 1) {
        usage("--first must be at least 1");
      }
      if (last != null && last < 1) {
        usage("--last must be at least 1");
      }
    }
    if ("create".equals(command)) {
      if (!isId(destination)) {
        usage("id is not a printable ascii character string");
      }
    }
    if ("config".equals(command)) {
      if (ttl == null || ttl < 0L) {
        usage("--ttl must be specified as a non-negative value");
      }
    }
  }

  /**
   * Reads the access token from the tokenFile path
   */
  void readTokenFile() {
    if (tokenFile != null) {
      PrintStream out = verbose ? System.out : System.err;
      try {
        BufferedReader bufferedReader = new BufferedReader(new FileReader(tokenFile));
        String line = bufferedReader.readLine();
        accessToken = line;
      } catch (FileNotFoundException e) {
        out.println("Could not find access token file: " + tokenFile + "\nNo access token will be used");
      } catch (IOException e) {
        out.println("Could not read access token file: " + tokenFile + "\nNo access token will be used");
      }
    }
  }

  /**
   * read the body of the event in binary form, either from
   * --body or --body-file.
   */
  byte[] readBody() {
    if (body != null) {
      if (urlenc) {
        return Util.urlDecode(body);
      } else if (hex) {
        return Util.hexValue(body);
      }
      return body.getBytes();
    } else if (bodyFile != null) {
      return Util.readBinaryFile(bodyFile);
    }
    return null;
  }

  /*
   * return the resulting value to the use, following arguments
   */
  String writeBody(byte[] binaryBody) {
    // was a file specified to write to?
    if (bodyFile != null) {
      try {
        FileOutputStream out = new FileOutputStream(bodyFile);
        out.write(binaryBody);
        out.close();
        if (verbose) {
          System.out.println(binaryBody.length +
                               " bytes written to file " + bodyFile + ".");
        }
        return binaryBody.length + " bytes written to file";
      } catch (IOException e) {
        System.err.println(
          "Error writing to file " + bodyFile + ": " + e.getMessage());
        return null;
      }
    }
    String body;
    // was hex encoding requested?
    if (hex) {
      body = Util.toHex(binaryBody);
      // or was URl encoding specified?
    } else if (urlenc) {
      body = Util.urlEncode(binaryBody);
      // by default, assume the same encoding for the value as for the key
    } else {
      body = new String(binaryBody);
    }

    if (verbose) {
      System.out.println(
        "Body[" + binaryBody.length + " bytes]: " + body);
    } else {
      System.out.println(body);
    }
    return body;
  }

  /**
   * This is actually the main method, but in order to make it testable,
   * instead of exiting in case of error it returns null, whereas in case of
   * success it returns the retrieved value as shown on the console.
   *
   * @param args   the command line arguments of the main method
   * @param config The configuration of the gateway
   * @return null in case of error, an string representing the retrieved value
   *         in case of success
   */
  public String execute0(String[] args, CConfiguration config) {
    // parse and validate arguments
    validateArguments(args);
    if (help) {
      return "";
    }
    // read the access token from file if it exists
    if (tokenFile != null) {
      readTokenFile();
    }

    // determine the base url for the GET request
    if (baseUrl == null) {
      baseUrl = GatewayUrlGenerator.getBaseUrl(config, hostname, port, !forceNoSSL && apikey != null);
    }
    if (baseUrl == null) {
      System.err.println("Can't figure out the URL to send to. " +
                           "Please use --base or --connector to specify.");
      return null;
    } else {
      if (verbose) {
        System.out.println("Using base URL: " + baseUrl);
      }
    }

    // build the full URI for the request and validate it
    String requestUrl = baseUrl + "streams/" + destination;

    if ("send".equals(command)) {
      // get the body as a byte array
      byte[] binaryBody = readBody();
      if (binaryBody == null) {
        System.err.println("Cannot send an event without body. " +
                             "Please use --body or --body-file to specify the body.");
        return null;
      }

      // create an HttpPost
      HttpPost post = new HttpPost(requestUrl);
      for (String header : headers.keySet()) {
        post.setHeader(destination + "." + header, headers.get(header));
      }
      post.setEntity(new ByteArrayEntity(binaryBody));
      if (apikey != null) {
        post.setHeader(Constants.Gateway.CONTINUUITY_API_KEY, apikey);
      }
      if (accessToken != null) {
        post.setHeader("Authorization", "Bearer " + accessToken);
      }
      // post is now fully constructed, ready to send

      // prepare for HTTP
      HttpClient client = new DefaultHttpClient();
      HttpResponse response;

      try {
        response = client.execute(post);
        if (!checkHttpStatus(response)) {
          return null;
        }
        return "OK.";
      } catch (IOException e) {
        System.err.println("Error sending HTTP request: " + e.getMessage());
        return null;
      } finally {
        client.getConnectionManager().shutdown();
      }
    } else if ("group".equals(command)) {
      String id = getConsumerId(requestUrl);
      if (id != null) {
        System.out.println(id);
        return id;
      } else {
        return null;
      }
    } else if ("info".equals(command)) {
      String info = getQueueInfo(requestUrl);
      if (info != null) {
        System.out.println(info);
        return "OK.";
      } else {
        return null;
      }
    } else if ("fetch".equals(command)) {
      StreamEvent event;
      try {
        event = fetchOne(requestUrl, consumer);
      } catch (Exception e) {
        System.err.println(e.getMessage());
        return null;
      }

      if (event == null) {
        System.out.println("no event");
        return "";
      }

      // print all the headers
      for (String name : event.getHeaders().keySet()) {
        // unless --verbose was given, we suppress continuuity headers
        if (!verbose && name.startsWith(Constants.Gateway.CONTINUUITY_PREFIX)) {
          continue;
        }
        System.out.println(name + ": " + event.getHeaders().get(name));
      }
      // and finally write out the body
      return writeBody(Bytes.toBytes(event.getBody()));
    } else if ("view".equals(command)) {
      if (consumer == null) {
        // prepare for HTTP
        HttpClient client = new DefaultHttpClient();
        HttpPost post = new HttpPost(requestUrl + "/consumer-id");
        if (apikey != null) {
          post.setHeader(Constants.Gateway.CONTINUUITY_API_KEY, apikey);
        }
        if (accessToken != null) {
          post.setHeader("Authorization", "Bearer " + accessToken);
        }
        HttpResponse response;
        try {
          response = client.execute(post);
          if (!checkHttpStatus(response, HttpStatus.SC_OK)) {
            return null;
          }
          // read the binary value from the HTTP response
          byte[] binaryValue = Util.readHttpResponse(response);
          if (binaryValue == null) {
            System.err.println("Unexpected response without body.");
            return null;
          }
          consumer = Bytes.toString(binaryValue);
        } catch (IOException e) {
          System.err.println("Error sending HTTP request: " + e.getMessage());
          return null;
        } finally {
          client.getConnectionManager().shutdown();
        }
      }
      Collector<StreamEvent> collector =
        all ? new AllCollector<StreamEvent>(StreamEvent.class) :
          first != null ? new FirstNCollector<StreamEvent>(first, StreamEvent.class) :
            last != null ? new LastNCollector<StreamEvent>(last, StreamEvent.class) :
              new FirstNCollector<StreamEvent>(10, StreamEvent.class);
      try {
        StreamEvent[] events =
          fetchAll(requestUrl, consumer, collector);
        return printEvents(events);
      } catch (Exception e) {
        System.err.println(e.getMessage());
        return null;
      }

    } else if ("create".equals(command)) {

      // create an HttpPut
      HttpPut put = new HttpPut(requestUrl);

      if (apikey != null) {
        put.setHeader(Constants.Gateway.CONTINUUITY_API_KEY, apikey);
      }
      if (accessToken != null) {
        put.setHeader("Authorization", "Bearer " + accessToken);
      }
      // put is now fully constructed, ready to send

      // prepare for HTTP
      HttpClient client = new DefaultHttpClient();
      HttpResponse response;

      try {
        response = client.execute(put);
        if (!checkHttpStatus(response)) {
          return null;
        }
        return "OK.";
      } catch (IOException e) {
        System.err.println("Error sending HTTP request: " + e.getMessage());
        return null;
      } finally {
        client.getConnectionManager().shutdown();
      }

    } else if ("truncate".equals(command)) {
      // prepare for HTTP
      HttpClient client = new DefaultHttpClient();
      HttpPost post = new HttpPost(requestUrl + "/truncate");
      if (apikey != null) {
        post.setHeader(Constants.Gateway.CONTINUUITY_API_KEY, apikey);
      }
      if (accessToken != null) {
        post.setHeader("Authorization", "Bearer " + accessToken);
      }
      HttpResponse response;
      try {
        response = client.execute(post);
        if (!checkHttpStatus(response, HttpStatus.SC_OK)) {
          return null;
        }
        return "OK.";
      } catch (IOException e) {
        System.err.println("Error sending HTTP request: " + e.getMessage());
        return null;
      } finally {
        client.getConnectionManager().shutdown();
      }

<<<<<<< HEAD
=======
      return "OK.";
    } else if ("config".equals(command)) {
      try {
        URL url = new URL(requestUrl + "/config");
        try {
          HttpURLConnection urlConn = (HttpURLConnection) url.openConnection();
          try {
            urlConn.setDoOutput(true);
            urlConn.setRequestMethod("PUT");
            if (apikey != null) {
              urlConn.setRequestProperty(Constants.Gateway.CONTINUUITY_API_KEY, apikey);
            }
            JsonObject streamConfig = new JsonObject();
            streamConfig.addProperty("ttl", ttl);
            urlConn.getOutputStream().write(GSON.toJson(streamConfig).getBytes(Charsets.UTF_8));
            return (urlConn.getResponseCode() == HttpURLConnection.HTTP_OK) ? "OK." : null;
          } finally {
            urlConn.disconnect();
          }
        } catch (IOException e) {
          System.err.println("Error sending HTTP request: " + e.getMessage());
          return null;
        }
      } catch (MalformedURLException e) {
        // Shouldn't happen
        System.err.println("Error sending HTTP request to " + requestUrl + "/config");
        return null;
      }
>>>>>>> 0b29bd50
    }
    return null;
  }

  /**
   * This implements --group, it obtains a new consumer group id.
   *
   * @param requestUrl the base url with the stream added to it
   * @return the consumer group id returned by the gateway
   */
  String getConsumerId(String requestUrl) {
    // prepare for HTTP
    HttpClient client = new DefaultHttpClient();
    HttpPost post = new HttpPost(requestUrl + "/consumer-id");
    if (apikey != null) {
      post.setHeader(Constants.Gateway.CONTINUUITY_API_KEY, apikey);
    }
    if (accessToken != null) {
      post.setHeader("Authorization", "Bearer " + accessToken);
    }
    HttpResponse response;
    try {
      response = client.execute(post);
      if (!checkHttpStatus(response, HttpStatus.SC_OK)) {
        return null;
      }
      // read the binary value from the HTTP response
      byte[] binaryValue = Util.readHttpResponse(response);
      if (binaryValue == null) {
        System.err.println("Unexpected response without body.");
        return null;
      }
      return Bytes.toString(binaryValue);
    } catch (IOException e) {
      System.err.println("Error sending HTTP request: " + e.getMessage());
      return null;
    } finally {
      client.getConnectionManager().shutdown();
    }

  }

  /**
   * This implements --info, it retrieves queue meta information.
   *
   * @param requestUrl the base url with the stream added to it
   * @return the consumer group id returned by the gateway,
   *         null in case of error
   */
  String getQueueInfo(String requestUrl) {
    // prepare for HTTP
    HttpClient client = new DefaultHttpClient();
    HttpGet get = new HttpGet(requestUrl + "/info");
    if (apikey != null) {
      get.setHeader(Constants.Gateway.CONTINUUITY_API_KEY, apikey);
    }
    if (accessToken != null) {
      get.setHeader("Authorization", "Bearer " + accessToken);
    }
    HttpResponse response;
    try {
      response = client.execute(get);
      // this call does not respond with 200 OK, but with 201 Created
      if (!checkHttpStatus(response)) {
        return null;
      }

      // read the binary value from the HTTP response
      byte[] binaryValue = Util.readHttpResponse(response);
      if (binaryValue == null) {
        System.err.println("Unexpected response without body.");
        return null;
      }
      return new String(binaryValue);
    } catch (IOException e) {
      System.err.println("Error sending HTTP request: " + e.getMessage());
      return null;
    } finally {
      client.getConnectionManager().shutdown();
    }

  }

  /**
   * Helper method for --view, given a request URL already constructed, a
   * consumer ID, and an event collector, it iterates over events from the
   * stream until the stream is empty or the collector indicates to stop.
   *
   * @param uri       The request URI including the stream name without the query
   * @param consumer  the consumer group id, as previously returned by
   *                  getConsumerId()
   * @param collector a collector for the events in the stream
   * @return all events collected
   * @throws Exception if something goes wrong
   */
  StreamEvent[] fetchAll(String uri, String consumer, Collector<StreamEvent> collector)
    throws Exception {
    while (true) {
      StreamEvent event = fetchOne(uri, consumer);
      if (event == null) {
        return collector.finish();
      }
      boolean collectMore = collector.addElement(event);
      if (!collectMore) {
        return collector.finish();
      }
    }
  }

  /**
   * Helper method for --view, given a request URL already constructed and a
   * consumer ID, it fetches (dequeues) one event from the stream.
   *
   * @param uri      The request URI including the stream name without the query
   * @param consumer the consumer group id, as previously returned by
   *                 getConsumerId()
   * @return the event that was fetched, or null if the stream is empty
   * @throws Exception if something goes wrong
   */
  StreamEvent fetchOne(String uri, String consumer) throws Exception {
    // prepare for HTTP
    HttpClient client = new DefaultHttpClient();
    HttpPost post = new HttpPost(uri + "/dequeue");
    post.addHeader(Constants.Stream.Headers.CONSUMER_ID, consumer);
    if (apikey != null) {
      post.setHeader(Constants.Gateway.CONTINUUITY_API_KEY, apikey);
    }
    if (accessToken != null) {
      post.setHeader("Authorization", "Bearer " + accessToken);
    }
    HttpResponse response;
    try {
      response = client.execute(post);
      // we expect either OK for an event, or NO_CONTENT for end of stream
      if (response.getStatusLine().getStatusCode() == HttpStatus.SC_NO_CONTENT) {
        return null;
      }
      // check that the response is OK
      if (response.getStatusLine().getStatusCode() != HttpStatus.SC_OK) {
        throw new Exception("HTTP request unsuccessful: " + response.getStatusLine());
      }
      // read the binary value from the HTTP response
      byte[] binaryValue = Util.readHttpResponse(response);
      if (binaryValue == null) {
        throw new Exception("Unexpected response without body.");
      }

      // collect all the headers
      Map<String, String> headers = new TreeMap<String, String>();
      for (org.apache.http.Header header : response.getAllHeaders()) {
        String name = header.getName();
        // ignore common HTTP headers. All the headers of the actual
        // event are transmitted with the stream name as a prefix
        if (name.startsWith(destination)) {
          String actualName = name.substring(destination.length() + 1);
          headers.put(actualName, header.getValue());
        }
      }
      return new DefaultStreamEvent(headers, ByteBuffer.wrap(binaryValue));
    } catch (IOException e) {
      throw new Exception("Error sending HTTP request.", e);
    } finally {
      client.getConnectionManager().shutdown();
    }

  }

  /**
   * Helper for --view. Prints all the collected events to stdout. This can be
   * improved to use better formatting, shortening, etc.
   *
   * @param events An array of events
   * @return a String indicating how many events were printed
   */
  String printEvents(StreamEvent[] events) {
    System.out.println(events.length + " events: ");
    for (StreamEvent event : events) {
      String sep = "";
      for (String name : event.getHeaders().keySet()) {
        // unless --verbose was given, we suppress continuuity headers
        if (!verbose && name.startsWith(Constants.Gateway.CONTINUUITY_PREFIX)) {
          continue;
        }
        System.out.print(sep + name + "=" + event.getHeaders().get(name));
        sep = ", ";
      }
      System.out.print(": ");
      if (hex) {
        System.out.print(Util.toHex(Bytes.toBytes(event.getBody())));
      } else if (urlenc) {
        System.out.print(Util.urlEncode(Bytes.toBytes(event.getBody())));
      } else {
        System.out.print(new String(Bytes.toBytes(event.getBody())));
      }
      System.out.println();
    }
    return events.length + " events.";
  }

  /**
   * Check whether the Http return code is 200 OK. If not, print the error
   * message and return false. Otherwise, if verbose is on, print the response
   * status line.
   *
   * @param response the HTTP response
   * @return whether the response is OK
   */
  boolean checkHttpStatus(HttpResponse response) {
    return checkHttpStatus(response, HttpStatus.SC_OK);
  }

  /**
   * Check whether the Http return code is as expected. If not, print the error
   * message and return false. Otherwise, if verbose is on, print the response
   * status line.
   *
   * @param response the HTTP response
   * @param expected the expected HTTP status code
   * @return whether the response is as expected
   */
  boolean checkHttpStatus(HttpResponse response, int expected) {
    return checkHttpStatus(response, Collections.singletonList(expected));
  }

  /**
   * Check whether the Http return code is as expected. If not, print the
   * status message and return false. Otherwise, if verbose is on, print the
   * response status line.
   *
   * @param response the HTTP response
   * @param expected the list of expected HTTP status codes
   * @return whether the response is as expected
   */
  boolean checkHttpStatus(HttpResponse response, List<Integer> expected) {
    if (!expected.contains(response.getStatusLine().getStatusCode())) {
      if (response.getStatusLine().getStatusCode() == HttpStatus.SC_UNAUTHORIZED) {
        PrintStream out = (verbose ? System.out : System.err);
        out.println(response.getStatusLine());
        if (accessToken == null) {
          out.println("No access token provided");
        } else {
          Reader reader = null;
          try {
            reader = new InputStreamReader(response.getEntity().getContent());
            String responseError = GSON.fromJson(reader, ErrorMessage.class).getErrorDescription();
            if (responseError != null && !responseError.isEmpty()) {
              out.println(responseError);
            }
          } catch (Exception e) {
            out.println("Unknown unauthorized error");
          }
        }
        return false;
      }
      if (verbose) {
        System.out.println(response.getStatusLine());
      } else {
        System.err.println(response.getStatusLine().getReasonPhrase());
      }
      return false;
    }
    if (verbose) {
      System.out.println(response.getStatusLine());
    }
    return true;
  }

  public String execute(String[] args, CConfiguration config) {
    try {
      return execute0(args, config);
    } catch (UsageException e) {
      if (debug) { // this is mainly for debugging the unit test
        System.err.println("Exception for arguments: " +
                             Arrays.toString(args) + ". Exception: " + e);
        e.printStackTrace(System.err);
      }
    }
    return null;
  }

  /**
   * This is the main method. It delegates to getValue() in order to make
   * it possible to test the return value.
   */
  public static void main(String[] args) {
    // create a config and load the gateway properties
    CConfiguration config = CConfiguration.create();
    // create an event client and run it with the given arguments
    StreamClient instance = new StreamClient();
    String value = instance.execute(args, config);
    // exit with error in case fails
    if (value == null) {
      System.exit(1);
    }
  }

  private boolean isId(String id) {
    StreamSpecification spec = new StreamSpecification.Builder().setName(id).create();
    StreamVerification verifier = new StreamVerification();
    VerifyResult result = verifier.verify(null, spec); // safe to pass in null for this verifier
    return (result.getStatus() == VerifyResult.Status.SUCCESS);
  }

  /**
   * Error Description from HTTPResponse
   */
  private class ErrorMessage {
    @SerializedName("error_description")
    private String errorDescription;

    public String getErrorDescription() {
      return errorDescription;
    }
  }
}<|MERGE_RESOLUTION|>--- conflicted
+++ resolved
@@ -17,11 +17,9 @@
 import com.google.common.base.Charsets;
 import com.google.common.collect.Maps;
 import com.google.gson.Gson;
-<<<<<<< HEAD
+import com.google.gson.JsonObject;
+import com.google.gson.Gson;
 import com.google.gson.annotations.SerializedName;
-=======
-import com.google.gson.JsonObject;
->>>>>>> 0b29bd50
 import org.apache.http.HttpResponse;
 import org.apache.http.HttpStatus;
 import org.apache.http.client.HttpClient;
@@ -39,13 +37,10 @@
 import java.io.IOException;
 import java.io.InputStreamReader;
 import java.io.PrintStream;
-<<<<<<< HEAD
-import java.io.Reader;
-=======
 import java.net.HttpURLConnection;
 import java.net.MalformedURLException;
 import java.net.URL;
->>>>>>> 0b29bd50
+import java.io.Reader;
 import java.nio.ByteBuffer;
 import java.util.Arrays;
 import java.util.Collections;
@@ -78,7 +73,6 @@
    */
   public static boolean debug = false;
 
-  static final Gson GSON = new Gson();
 
   String command = null;         // the command to run
   boolean verbose = false;       // for debug output
@@ -150,13 +144,10 @@
     out.println("  --first <number>        To view the first N events in the stream. Default ");
     out.println("                          for view is --first 10.");
     out.println("  --last <number>         To view the last N events in the stream.");
-<<<<<<< HEAD
+    out.println("  --ttl <number>          To set the TTL for the stream in seconds.");
     out.println("  --token <token>         To specify the access token for a secure connection");
     out.println("  --token-file <path>     Alternative to --token, to specify a file that");
     out.println("                          contains the access token for a secure connection");
-=======
-    out.println("  --ttl <number>          To set the TTL for the stream in seconds.");
->>>>>>> 0b29bd50
     out.println("  --verbose               To see more verbose output");
     out.println("  --help                  To print this message");
     if (error) {
@@ -521,16 +512,15 @@
 
       try {
         response = client.execute(post);
-        if (!checkHttpStatus(response)) {
-          return null;
-        }
-        return "OK.";
+        client.getConnectionManager().shutdown();
       } catch (IOException e) {
         System.err.println("Error sending HTTP request: " + e.getMessage());
         return null;
-      } finally {
-        client.getConnectionManager().shutdown();
-      }
+      }
+      if (!checkHttpStatus(response)) {
+        return null;
+      }
+      return "OK.";
     } else if ("group".equals(command)) {
       String id = getConsumerId(requestUrl);
       if (id != null) {
@@ -670,9 +660,6 @@
         client.getConnectionManager().shutdown();
       }
 
-<<<<<<< HEAD
-=======
-      return "OK.";
     } else if ("config".equals(command)) {
       try {
         URL url = new URL(requestUrl + "/config");
@@ -700,7 +687,6 @@
         System.err.println("Error sending HTTP request to " + requestUrl + "/config");
         return null;
       }
->>>>>>> 0b29bd50
     }
     return null;
   }
