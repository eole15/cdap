--- conflicted
+++ resolved
@@ -7,13 +7,11 @@
  */
 public class Write implements WriteOperation {
 
-<<<<<<< HEAD
   /** Unique id for the operation */
   private final long id = OperationBase.getId();
-=======
+
   /** the name of the table */
   private final String table;
->>>>>>> ece07590
 
   /** The key/row being written to */
   private final byte [] key;
