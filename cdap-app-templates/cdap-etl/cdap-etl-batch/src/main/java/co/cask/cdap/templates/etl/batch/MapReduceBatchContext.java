/*
 * Copyright © 2015 Cask Data, Inc.
 *
 * Licensed under the Apache License, Version 2.0 (the "License"); you may not
 * use this file except in compliance with the License. You may obtain a copy of
 * the License at
 *
 * http://www.apache.org/licenses/LICENSE-2.0
 *
 * Unless required by applicable law or agreed to in writing, software
 * distributed under the License is distributed on an "AS IS" BASIS, WITHOUT
 * WARRANTIES OR CONDITIONS OF ANY KIND, either express or implied. See the
 * License for the specific language governing permissions and limitations under
 * the License.
 */

package co.cask.cdap.templates.etl.batch;

import co.cask.cdap.api.data.DatasetInstantiationException;
import co.cask.cdap.api.dataset.Dataset;
import co.cask.cdap.api.mapreduce.MapReduceContext;
import co.cask.cdap.api.metrics.Metrics;
import co.cask.cdap.templates.etl.api.StageSpecification;
import co.cask.cdap.templates.etl.api.batch.BatchContext;
import co.cask.cdap.templates.etl.api.config.ETLStage;

import java.util.Collections;
import java.util.Map;

/**
 * Abstract implementation of {@link BatchContext} using {@link MapReduceContext}.
 */
public abstract class MapReduceBatchContext implements BatchContext {
  private final StageSpecification specification;
<<<<<<< HEAD
  private final ETLStage stage;
  protected final MapReduceContext mrContext;

  public MapReduceBatchContext(MapReduceContext context, ETLStage stage, StageSpecification specification) {
    this.mrContext = context;
    this.specification = specification;
    this.stage = stage;
=======
  private final Metrics metrics;
  protected final MapReduceContext mrContext;

  public MapReduceBatchContext(MapReduceContext context, StageSpecification specification, Metrics metrics) {
    this.mrContext = context;
    this.specification = specification;
    this.metrics = metrics;
>>>>>>> 65fae4e5
  }

  @Override
  public StageSpecification getSpecification() {
    return specification;
  }

  @Override
  public long getLogicalStartTime() {
    return mrContext.getLogicalStartTime();
  }

  @Override
  public <T> T getHadoopJob() {
    return mrContext.getHadoopJob();
  }

  @Override
  public <T extends Dataset> T getDataset(String name) throws DatasetInstantiationException {
    return mrContext.getDataset(name);
  }

  @Override
  public <T extends Dataset> T getDataset(String name, Map<String, String> arguments)
    throws DatasetInstantiationException {
    return mrContext.getDataset(name, arguments);
  }

  @Override
<<<<<<< HEAD
  public Map<String, String> getRuntimeArguments() {
    return Collections.unmodifiableMap(stage.getProperties());
=======
  public Metrics getMetrics() {
    return metrics;
>>>>>>> 65fae4e5
  }
}<|MERGE_RESOLUTION|>--- conflicted
+++ resolved
@@ -32,23 +32,17 @@
  */
 public abstract class MapReduceBatchContext implements BatchContext {
   private final StageSpecification specification;
-<<<<<<< HEAD
   private final ETLStage stage;
+  private final Metrics metrics;
+
   protected final MapReduceContext mrContext;
 
-  public MapReduceBatchContext(MapReduceContext context, ETLStage stage, StageSpecification specification) {
+  public MapReduceBatchContext(MapReduceContext context, ETLStage stage, StageSpecification specification,
+                               Metrics metrics) {
     this.mrContext = context;
     this.specification = specification;
     this.stage = stage;
-=======
-  private final Metrics metrics;
-  protected final MapReduceContext mrContext;
-
-  public MapReduceBatchContext(MapReduceContext context, StageSpecification specification, Metrics metrics) {
-    this.mrContext = context;
-    this.specification = specification;
     this.metrics = metrics;
->>>>>>> 65fae4e5
   }
 
   @Override
@@ -78,12 +72,12 @@
   }
 
   @Override
-<<<<<<< HEAD
   public Map<String, String> getRuntimeArguments() {
     return Collections.unmodifiableMap(stage.getProperties());
-=======
+  }
+
+  @Override
   public Metrics getMetrics() {
     return metrics;
->>>>>>> 65fae4e5
   }
 }