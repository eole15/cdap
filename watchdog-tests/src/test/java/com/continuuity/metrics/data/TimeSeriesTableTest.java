/*
 * Copyright 2012-2013 Continuuity,Inc. All Rights Reserved.
 */
package com.continuuity.metrics.data;

import com.continuuity.common.conf.CConfiguration;
import com.continuuity.common.conf.Constants;
import com.continuuity.common.guice.ConfigModule;
import com.continuuity.common.guice.DiscoveryRuntimeModule;
import com.continuuity.common.guice.LocationRuntimeModule;
import com.continuuity.common.guice.ZKClientModule;
<<<<<<< HEAD
=======
import com.continuuity.common.metrics.MetricsCollectionService;
import com.continuuity.common.metrics.NoOpMetricsCollectionService;
>>>>>>> 362baf91
import com.continuuity.data.hbase.HBaseTestBase;
import com.continuuity.data.hbase.HBaseTestFactory;
import com.continuuity.data.runtime.DataFabricDistributedModule;
import com.continuuity.data2.OperationException;
import com.continuuity.data2.transaction.TxConstants;
import com.continuuity.data2.transaction.runtime.TransactionMetricsModule;
import com.continuuity.metrics.MetricsConstants;
import com.continuuity.metrics.transport.MetricsRecord;
import com.continuuity.metrics.transport.TagMetric;
import com.google.common.base.Function;
import com.google.common.collect.ImmutableList;
import com.google.common.collect.Lists;
import com.google.common.collect.Maps;
import com.google.inject.AbstractModule;
import com.google.inject.Guice;
import com.google.inject.Injector;
import org.junit.AfterClass;
import org.junit.Assert;
import org.junit.BeforeClass;
import org.junit.Test;

import java.util.List;
import java.util.Map;

/**
 *
 */
public class TimeSeriesTableTest {

  private static MetricsTableFactory tableFactory;
  private static HBaseTestBase testHBase;

  @Test
  public void testAggregate() throws OperationException {
    TimeSeriesTable timeSeriesTable = tableFactory.createTimeSeries("test", 1);

    // 2012-10-01T12:00:00
    final long time = 1317470400;

    // Insert metrics for flow
    for (int i = 0; i < 5; i++) {
      String context = "app.f.flow.flowlet" + i;
      String metric = "input." + i;

      // Insert 500 metrics for each flowlet with the same time series.
      insertMetrics(timeSeriesTable, context, "runId", metric, ImmutableList.of("test"), time, 0, 500, 100);
    }

    // Insert metrics for procedure
    for (int i = 0; i < 5; i++) {
      String context = "app.p.procedure" + i;
      String metric = "input." + i;

      // Insert 500 metrics for each procedure with the same time series
      insertMetrics(timeSeriesTable, context, "runId", metric, ImmutableList.<String>of(), time, 0, 500, 100);
    }

    // Query aggregate for flow. Expect 10 rows scanned (metric per flowlet spreads across 2 rows).
    MetricsScanQuery query = new MetricsScanQueryBuilder().setContext("app.f.flow")
      .setMetric("input")
      .build(time, time + 1000);
    assertAggregate(query, timeSeriesTable.scan(query), 500, 10, new Function<Long, Integer>() {
      @Override
      public Integer apply(Long ts) {
        return (int) ((ts - time) * 5);
      }
    });

    // Query aggregate for flow with tag.
    // Expected 10 rows scanned (metric per flowlet spreads across 2 rows and it shouldn't see the empty tag rows).
    query = new MetricsScanQueryBuilder().setContext("app.f.flow")
      .setMetric("input")
      .setTag("test")
      .build(time, time + 1000);
    assertAggregate(query, timeSeriesTable.scan(query), 500, 10, new Function<Long, Integer>() {
      @Override
      public Integer apply(Long ts) {
        return (int) ((ts - time) * 10);
      }
    });

    // Query aggregate for app. Expected 20 rows scanned.
    query = new MetricsScanQueryBuilder().setContext("app")
      .setMetric("input")
      .build(time, time + 1000);
    assertAggregate(query, timeSeriesTable.scan(query), 500, 20, new Function<Long, Integer>() {
      @Override
      public Integer apply(Long ts) {
        return (int) ((ts - time) * 10);
      }
    });
  }

  private void insertMetrics(TimeSeriesTable timeSeriesTable,
                             String context, String runId, String metric, Iterable<String> tags,
                             long startTime, int offset, int count, int batchSize) throws OperationException {

    List<TagMetric> tagMetrics = Lists.newLinkedList();
    List<MetricsRecord> records = Lists.newArrayListWithCapacity(batchSize);
    for (int i = offset; i < offset + count; i += batchSize) {
      for (int j = i; j < i + batchSize; j++) {
        for (String tag : tags) {
          tagMetrics.add(new TagMetric(tag, j * 2));
        }
        records.add(new MetricsRecord(context, runId, metric, tagMetrics, startTime + j, j));
        tagMetrics.clear();
      }
      timeSeriesTable.save(records);
      records.clear();
    }
  }

  @Test
  public void testClear() throws OperationException {
    TimeSeriesTable timeSeriesTable = tableFactory.createTimeSeries("testDeleteAll", 1);
    // 2012-10-01T12:00:00
    final long time = 1317470400;

    // Insert metrics for app id1 flow.
    for (int i = 0; i < 5; i++) {
      String context = "app.developer.flow.flowlet" + i;
      String metric = "input." + i;
      String specialContext = "_._";
      // Insert 500 metrics for each flowlet with the same time series.
      insertMetrics(timeSeriesTable, context, "runId", metric, ImmutableList.of("test"), time, 0, 500, 100);
      insertMetrics(timeSeriesTable, specialContext, "runId", metric, ImmutableList.of("test"), time, 0, 500, 100);
    }

    // verify that some metrics are there for both contexts
    MetricsScanQuery query1 = new MetricsScanQueryBuilder()
      .setContext("_._").setMetric("input").build(time,  time + 1000);
    MetricsScanQuery query2 = new MetricsScanQueryBuilder()
      .setContext("app.developer.flow").setMetric("input").build (time, time + 1000);
    Assert.assertTrue("Scan should find some metrics but hasNext is false.", timeSeriesTable.scan(query1).hasNext());
    Assert.assertTrue("Scan should find some metrics but hasNext is false.", timeSeriesTable.scan(query2).hasNext());

    timeSeriesTable.clear();

    //Scan and verify there are no results for both contexts
    Assert.assertFalse("table should be empty but scan found a next entry.", timeSeriesTable.scan(query1).hasNext());
    Assert.assertFalse("table should be empty but scan found a next entry.", timeSeriesTable.scan(query2).hasNext());
  }

  @Test
  public void testDelete() throws OperationException {

    TimeSeriesTable timeSeriesTable = tableFactory.createTimeSeries("testDelete", 1);

    // 2012-10-01T12:00:00
    final long time = 1317470400;

    // Insert metrics for app id1 flow.
    for (int i = 0; i < 5; i++) {
      String context = "app.id1.flow.flowlet" + i;
      String metric = "input." + i;

      // Insert 500 metrics for each flowlet with the same time series.
      insertMetrics(timeSeriesTable, context, "runId", metric, ImmutableList.of("test"), time, 0, 500, 100);
    }

    //Insert metrics for app id2 flow

    for (int i = 0; i < 5; i++) {
      String context = "app.id2.flow.flowlet" + i;
      String metric = "input." + i;

      // Insert 500 metrics for each flowlet with the same time series.
      insertMetrics(timeSeriesTable, context, "runId", metric, ImmutableList.of("test"), time, 0, 500, 100);
    }

    // Query aggregate for flow. Expect 10 rows scanned (metric per flowlet spreads across 2 rows).
    MetricsScanQuery query = new MetricsScanQueryBuilder().setContext("app.id1.flow")
      .setMetric("input")
      .build(time, time + 1000);
    assertAggregate(query, timeSeriesTable.scan(query), 500, 10, new Function<Long, Integer>() {
      @Override
      public Integer apply(Long ts) {
        return (int) ((ts - time) * 5);
      }
    });

    //delete app1 metrics
    timeSeriesTable.delete("app.id1");

    //Scan and verify 0 results for app id1
    MetricsScanner scanner = timeSeriesTable.scan(query);
    Assert.assertEquals(0, scanner.getRowScanned());

    while (scanner.hasNext()) {
      MetricsScanResult result = scanner.next();
      Assert.assertTrue(false);
    }

    //App id2 should still have all entries.
    query = new MetricsScanQueryBuilder().setContext("app.id2.flow")
      .setMetric("input")
      .build(time, time + 1000);
    assertAggregate(query, timeSeriesTable.scan(query), 500, 10, new Function<Long, Integer>() {
      @Override
      public Integer apply(Long ts) {
        return (int) ((ts - time) * 5);
      }
    });
  }

  @Test
  public void testDeleteContextAndMetric() throws OperationException {

    TimeSeriesTable timeSeriesTable = tableFactory.createTimeSeries("testContextAndMetricDelete", 1);

    // 2012-10-01T12:00:00
    final long time = 1317470400;
    String runId = "runId";

    // Insert dataset metrics for 5 apps with 2 flow per app
    for (int i = 0; i < 5; i++) {
      for (int j = 0; j < 2; j++) {
        String context = "app" + i + ".f.flow" + j;

        // 2 tags representing 2 datasets
        List<TagMetric> tagMetrics = Lists.newLinkedList();
        tagMetrics.add(new TagMetric("ds1", 5));
        tagMetrics.add(new TagMetric("ds2", 10));

        // 10 timepoints for each metric
        List<MetricsRecord> records = Lists.newArrayListWithCapacity(10);
        for (int k = 0; k < 10; k++) {
          records.add(new MetricsRecord(context, runId, "store.bytes", tagMetrics, time + k, 15));
          records.add(new MetricsRecord(context, runId, "store.ops", tagMetrics, time + k, 15));
          timeSeriesTable.save(records);
        }
      }
    }

    // Query aggregate
    MetricsScanQuery query = new MetricsScanQueryBuilder()
      .setContext("app1")
      .setMetric("store.ops")
      .setRunId(runId)
      .build(time, time + 10);
    // 10 datapoints from 2 rows, one for each flow
    assertAggregate(query, timeSeriesTable.scan(query), 10, 2, new Function<Long, Integer>() {
      @Override
      public Integer apply(Long ts) {
        return 30;
      }
    });

    // delete all store.ops metrics from app1.f.flow.0
    timeSeriesTable.delete("app1.f.flow0", "store.ops");
    // check everything for context app1.f.flow.0 and metric "store.ops" is deleted, and nothing gets scanned.
    query = new MetricsScanQueryBuilder()
      .setContext("app1.f.flow0")
      .setMetric("store.ops")
      .setRunId(runId)
      .build(time, time + 10);
    Assert.assertFalse("scanned for rows not deleted as expected", timeSeriesTable.scan(query).hasNext());
    // check tags got deleted too
    query = new MetricsScanQueryBuilder()
      .setContext("app1.f.flow0")
      .setMetric("store.ops")
      .setRunId(runId)
      .setTag("ds1")
      .build(time, time + 10);
    Assert.assertFalse("scanned for rows not deleted as expected", timeSeriesTable.scan(query).hasNext());

    // check other data was not mistakenly deleted
    query = new MetricsScanQueryBuilder()
      .setContext("app1.f")
      .setMetric("store.ops")
      .setRunId(runId)
      .build(time, time + 10);
    // 10 datapoints from 1 row, flow.0 should have been deleted flow
    assertAggregate(query, timeSeriesTable.scan(query), 10, 1, new Function<Long, Integer>() {
      @Override
      public Integer apply(Long ts) {
        return 15;
      }
    });

    // should delete all store metrics
    timeSeriesTable.delete(null, "store");
    query = new MetricsScanQueryBuilder()
      .setContext(null)
      .setMetric("store")
      .setRunId(runId)
      .build(time, time + 10);
    Assert.assertFalse("scanned for rows not deleted as expected", timeSeriesTable.scan(query).hasNext());
  }

  @Test
  public void testRangeDelete() throws OperationException {

    TimeSeriesTable timeSeriesTable = tableFactory.createTimeSeries("testRangeDelete", 1);

    // 2012-10-01T12:00:00
    final long time = 1317470400;
    String runId = "runId";

    // Insert dataset metrics for 5 apps with 2 flow per app
    for (int i = 0; i < 5; i++) {
      for (int j = 0; j < 2; j++) {
        String context = "app" + i + ".f.flow" + j;

        // 2 tags representing 2 datasets
        List<TagMetric> tagMetrics = Lists.newLinkedList();
        tagMetrics.add(new TagMetric("ds1", 5));
        tagMetrics.add(new TagMetric("ds2", 10));

        // 10 timepoints for each metric
        List<MetricsRecord> records = Lists.newArrayListWithCapacity(10);
        for (int k = 0; k < 10; k++) {
          records.add(new MetricsRecord(context, runId, "store.bytes", tagMetrics, time + k, 15));
          records.add(new MetricsRecord(context, runId, "store.ops", tagMetrics, time + k, 15));
          timeSeriesTable.save(records);
        }
      }
    }

    // Query aggregate
    MetricsScanQuery query = new MetricsScanQueryBuilder()
      .setContext("app1.f")
      .setMetric("store.ops")
      .setRunId(runId)
      .build(time, time + 10);
    // 10 datapoints from 2 rows, one for each flow
    assertAggregate(query, timeSeriesTable.scan(query), 10, 2, new Function<Long, Integer>() {
      @Override
      public Integer apply(Long ts) {
        return 30;
      }
    });

    // delete all metrics with tag ds1
    query = new MetricsScanQueryBuilder()
      .setContext(null)
      .setMetric(null)
      .allowEmptyMetric()
      .setTag("ds1")
      .build(time, time + 10);
    timeSeriesTable.delete(query);

    // check everything is deleted, and nothing gets scanned.
    assertAggregate(query, timeSeriesTable.scan(query), 0, 0, null);

    // delete all store.bytes metrics with tag ds2.  All that should be left are metrics for store.ops with tag ds2
    // and any metrics with the empty tag.
    query = new MetricsScanQueryBuilder()
      .setContext(null)
      .setMetric("store.bytes")
      .setTag("ds2")
      .build(time, time + 10);
    timeSeriesTable.delete(query);

    // check store.bytes with tag ds2 was deleted
    assertAggregate(query, timeSeriesTable.scan(query), 0, 0, null);


    // delete half the timestamps for store.ops metrics with tag ds2.  All that should be left are half of the metrics
    // for store.ops with tag ds2 and all metrics with the empty tag.
    query = new MetricsScanQueryBuilder()
      .setContext(null)
      .setMetric("store.ops")
      .setTag("ds2")
      .build(time, time + 4);
    timeSeriesTable.delete(query);

    // check store.bytes with tag ds2 was deleted
    assertAggregate(query, timeSeriesTable.scan(query), 0, 0, null);

    // check we still have half the metrics for store.ops with tag ds2
    query = new MetricsScanQueryBuilder()
      .setContext(null)
      .setMetric("store.ops")
      .setTag("ds2")
      .build(time, time + 10);
    // expect 5 datapoints from 10 rows, one row for each app/flow pair
    assertAggregate(query, timeSeriesTable.scan(query), 5, 10, new Function<Long, Integer>() {
      @Override
      public Integer apply(Long ts) {
        // 10 store.ops * 2 flows / app * 5 apps = 50
        return 100;
      }
    });

    // check we still have both metrics with empty tag
    query = new MetricsScanQueryBuilder()
      .setContext(null)
      .setMetric("store")
      .build(time, time + 10);
    // expect 10 datapoints from 20 rows, one row for each app/flow/metric triplet
    assertAggregate(query, timeSeriesTable.scan(query), 10, 20, new Function<Long, Integer>() {
      @Override
      public Integer apply(Long ts) {
        // (15 store.bytes + 15 store.ops) * 2 flows / app * 5 apps = 300
        return 300;
      }
    });
  }

  @Test
  public void testScanAllTags() throws OperationException {

    TimeSeriesTable timeSeriesTable = tableFactory.createTimeSeries("testScanAllTags", 1);

    try {
      timeSeriesTable.save(ImmutableList.of(
        new MetricsRecord("app.f.flow.flowlet", "0", "store.bytes", ImmutableList.of(
          new TagMetric("tag1", 1), new TagMetric("tag2", 2), new TagMetric("tag3", 3)), 1234567890, 6)
      ));

      Map<String, Integer> tagValues = Maps.newHashMap();
      MetricsScanQuery query = new MetricsScanQueryBuilder()
        .setContext("app.f.flow.flowlet")
        .setMetric("store.bytes")
        .setRunId("0")
        .build(1234567890, 1234567891);
      MetricsScanner scanner = timeSeriesTable.scanAllTags(query);
      while (scanner.hasNext()) {
        MetricsScanResult result = scanner.next();
        String tag = result.getTag();
        if (tag == null) {
          Assert.assertEquals(6, result.iterator().next().getValue());
        } else {
          Assert.assertFalse(tagValues.containsKey(result.getTag()));
          tagValues.put(result.getTag(), result.iterator().next().getValue());
        }
      }

      Assert.assertEquals(3, tagValues.size());
      Assert.assertEquals(1, (int) tagValues.get("tag1"));
      Assert.assertEquals(2, (int) tagValues.get("tag2"));
      Assert.assertEquals(3, (int) tagValues.get("tag3"));
    } finally {
      timeSeriesTable.clear();
    }
  }

  /**
   * Checks the metric scan result by computing aggregate.
   * @param query
   * @param scanner
   * @param expectedCount
   * @param computeExpected Function to compute the metric value for a given timestamp.
   */
  private void assertAggregate(MetricsScanQuery query, MetricsScanner scanner,
                               int expectedCount, int expectedRowScanned, Function<Long, Integer> computeExpected) {
    List<Iterable<TimeValue>> timeValues = Lists.newArrayList();
    while (scanner.hasNext()) {
      MetricsScanResult result = scanner.next();
      if (query.getContextPrefix() != null) {
        Assert.assertTrue(result.getContext().startsWith(query.getContextPrefix()));
      }
      if (query.getMetricPrefix() != null) {
        Assert.assertTrue(result.getMetric().startsWith(query.getMetricPrefix()));
      }
      if (query.getTagPrefix() == null) {
        Assert.assertNull(result.getTag());
      } else {
        Assert.assertTrue(result.getTag().startsWith(query.getTagPrefix()));
      }

      timeValues.add(result);
    }

    int count = 0;
    for (TimeValue tv : new TimeValueAggregator(timeValues)) {
      Assert.assertEquals(computeExpected.apply(tv.getTime()).intValue(), tv.getValue());
      count++;
    }
    Assert.assertEquals(expectedCount, count);

    Assert.assertEquals(expectedRowScanned, scanner.getRowScanned());

  }

  @BeforeClass
  public static void init() throws Exception {
    testHBase = new HBaseTestFactory().get();
    testHBase.startHBase();
    CConfiguration cConf = CConfiguration.create();
    cConf.set(Constants.Zookeeper.QUORUM, testHBase.getZkConnectionString());
    cConf.set(MetricsConstants.ConfigKeys.TIME_SERIES_TABLE_ROLL_TIME, "300");
    cConf.unset(Constants.CFG_HDFS_USER);
    cConf.setBoolean(TxConstants.DataJanitor.CFG_TX_JANITOR_ENABLE, false);

<<<<<<< HEAD
    Injector injector = Guice.createInjector(new ConfigModule(cConf, testHBase.getConfiguration()),
                                             new DiscoveryRuntimeModule().getDistributedModules(),
                                             new ZKClientModule(),
                                             new LocationRuntimeModule().getDistributedModules(),
                                             new DataFabricDistributedModule(),
                                             new TransactionMetricsModule(),
                                             new HbaseTableTestModule());
=======
    Injector injector = Guice.createInjector(
      new ConfigModule(cConf, testHBase.getConfiguration()),
      new LocationRuntimeModule().getDistributedModules(),
      new DataFabricDistributedModule(),
      new HbaseTableTestModule(),
      new ZKClientModule(),
      new DiscoveryRuntimeModule().getDistributedModules(),
      new AbstractModule() {
        @Override
        protected void configure() {
          bind(MetricsCollectionService.class).to(NoOpMetricsCollectionService.class);
        }
      }
    );
>>>>>>> 362baf91

    tableFactory = injector.getInstance(MetricsTableFactory.class);
  }

  @AfterClass
  public static void finish() throws Exception {
    testHBase.stopHBase();
  }
}<|MERGE_RESOLUTION|>--- conflicted
+++ resolved
@@ -9,11 +9,6 @@
 import com.continuuity.common.guice.DiscoveryRuntimeModule;
 import com.continuuity.common.guice.LocationRuntimeModule;
 import com.continuuity.common.guice.ZKClientModule;
-<<<<<<< HEAD
-=======
-import com.continuuity.common.metrics.MetricsCollectionService;
-import com.continuuity.common.metrics.NoOpMetricsCollectionService;
->>>>>>> 362baf91
 import com.continuuity.data.hbase.HBaseTestBase;
 import com.continuuity.data.hbase.HBaseTestFactory;
 import com.continuuity.data.runtime.DataFabricDistributedModule;
@@ -27,7 +22,6 @@
 import com.google.common.collect.ImmutableList;
 import com.google.common.collect.Lists;
 import com.google.common.collect.Maps;
-import com.google.inject.AbstractModule;
 import com.google.inject.Guice;
 import com.google.inject.Injector;
 import org.junit.AfterClass;
@@ -500,7 +494,6 @@
     cConf.unset(Constants.CFG_HDFS_USER);
     cConf.setBoolean(TxConstants.DataJanitor.CFG_TX_JANITOR_ENABLE, false);
 
-<<<<<<< HEAD
     Injector injector = Guice.createInjector(new ConfigModule(cConf, testHBase.getConfiguration()),
                                              new DiscoveryRuntimeModule().getDistributedModules(),
                                              new ZKClientModule(),
@@ -508,22 +501,6 @@
                                              new DataFabricDistributedModule(),
                                              new TransactionMetricsModule(),
                                              new HbaseTableTestModule());
-=======
-    Injector injector = Guice.createInjector(
-      new ConfigModule(cConf, testHBase.getConfiguration()),
-      new LocationRuntimeModule().getDistributedModules(),
-      new DataFabricDistributedModule(),
-      new HbaseTableTestModule(),
-      new ZKClientModule(),
-      new DiscoveryRuntimeModule().getDistributedModules(),
-      new AbstractModule() {
-        @Override
-        protected void configure() {
-          bind(MetricsCollectionService.class).to(NoOpMetricsCollectionService.class);
-        }
-      }
-    );
->>>>>>> 362baf91
 
     tableFactory = injector.getInstance(MetricsTableFactory.class);
   }
