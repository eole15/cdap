
# Cask Data Application Platform - CDAP

![CDAP Logo](cdap-docs/developer-guide/source/_images/CDAP.png)

**Introduction**

The Cask Data Application Platform (CDAP) is an application server that provides a
comprehensive platform for the development, deployment and management of data applications 
and the management of data.

Out-of-the-box, its features include transaction management, dataset abstractions, QoS (quality-of-service),
performance, scalability, security, metrics and log collection, and a web-based management console.

CDAP provides data virtualization and application containerization for your data and application
needs. With CDAP, you do not need to understand the implementation or the complexity of Apache 
Hadoop&trade;, HBase or Zookeeper. CDAP provides independence from Hadoop versions and runs on any 
distribution of Hadoop. Its container model allows for the integration of different processing 
paradigms with CDAP's features. It provides a common environment, the abstraction of a unified API, 
lifecycle management and a programming model for both data applications and their data. You can package, 
deploy and manage applications as a single unit.

You can run applications ranging from simple MapReduce Jobs through complete ETL (extract, transform, and load) 
pipelines all the way up to complex, enterprise-scale data-intensive applications. 
Developers can build and test their applications end-to-end in a full-stack, single-node
installation. CDAP can be run either standalone, deployed within the Enterprise or hosted in the Cloud.

For more information, see our collection of 
[Developer Guides and other documentation](http://docs.cask.co/cdap/current/en/index.html).
<<<<<<< HEAD

=======
>>>>>>> 70fe11e2

## Getting Started
                                                    t
### Prerequisites

To install and use CDAP and its included examples, there are a few simple prerequisites:

  1. JDK 6 or JDK 7 (required to run CDAP; note that $JAVA_HOME should be set)
  2. Node.js 0.8.16+ (required to run the CDAP Console)
  3. Apache Maven 3.0+ (required to build the example applications)
  
### Build

You can get started with CDAP by building directly from the latest source code::

```
  git clone https://github.com/caskdata/cdap.git
  cd cdap
  mvn clean package
```

After the build completes, you will have a distribution of the CDAP standalone under the
`cdap-distribution/target/` directory.  

Take the `cdap-<version>.tar.gz` file and unzip it into a suitable location.

For more build options, please refer to the [build instructions](BUILD.md).

## Getting Started

Visit our web site for a [Getting Started](http://docs.cask.co/cdap/current/en/getstarted.html)
document that will guide you through installing CDAP and running an example application.  

## Where to Go Next

Now that you've had a look at the CDAP SDK, take a look at:

- Examples, located in the `cdap-examples` directory of the CDAP SDK;
- [Selected Examples](http://docs.cask.co/cdap/current/en/getstarted.html#examples) 
  (demonstrating basic features of the CDAP) are located on-line; and
- Developer Guides, located in the source distribution in `cdap-docs/developer-guide/source`
  or [online](http://docs.cask.co/cdap/current/en/index.html).


## How to Contribute

Interested in helping to improve CDAP? We welcome all contributions, whether in filing detailed
bug reports, submitting pull requests for code changes and improvements, or by asking questions and
assisting others on the mailing list.

For quick guide to getting your system setup to contribute to CDAP, take a look at our [Contributor Quickstart Guide](DEVELOPERS.md).

### Bug Reports & Feature Requests

Bugs and tasks are tracked in a public JIRA issue tracker. Details on access will be forthcoming.

### Pull Requests

We have a simple pull-based development model with a consensus-building phase, similar to Apache's
voting process. If you’d like to help make CDAP better by adding new features, enhancing existing
features, or fixing bugs, here's how to do it:

1. If you are planning a large change or contribution, discuss your plans on the `cask-cdap-dev`
   mailing list first.  This will help us understand your needs and best guide your solution in a
   way that fits the project.
2. Fork CDAP into your own GitHub repository.
3. Create a topic branch with an appropriate name.
4. Work on the code to your heart's content.
5. Once you’re satisfied, create a pull request from your GitHub repo (it’s helpful if you fill in
   all of the description fields).
6. After we review and accept your request, we’ll commit your code to the cask/cdap
   repository.

Thanks for helping to improve CDAP!

### Filing Issues
JIRA for filing [Issues](http://issues.cask.co)

### Mailing List

CDAP User Group and Development Discussions: 
[cdap-dev@googlegroups.com](https://groups.google.com/d/forum/cdap-dev)

### IRC Channel

CDAP IRC Channel #cask-cdap on irc.freenode.net


## License and Trademarks

Copyright © 2014 Cask Data, Inc.

Licensed under the Apache License, Version 2.0 (the "License"); you may not use this file except
in compliance with the License. You may obtain a copy of the License at

http://www.apache.org/licenses/LICENSE-2.0

Unless required by applicable law or agreed to in writing, software distributed under the 
License is distributed on an "AS IS" BASIS, WITHOUT WARRANTIES OR CONDITIONS OF ANY KIND, 
either express or implied. See the License for the specific language governing permissions 
and limitations under the License.

Cask is a trademark of Cask Data, Inc. All rights reserved.

Apache, Apache HBase, and HBase are trademarks of The Apache Software Foundation. Used with
permission. No endorsement by The Apache Software Foundation is implied by the use of these marks.<|MERGE_RESOLUTION|>--- conflicted
+++ resolved
@@ -27,10 +27,7 @@
 
 For more information, see our collection of 
 [Developer Guides and other documentation](http://docs.cask.co/cdap/current/en/index.html).
-<<<<<<< HEAD
 
-=======
->>>>>>> 70fe11e2
 
 ## Getting Started
                                                     t
@@ -60,7 +57,7 @@
 For more build options, please refer to the [build instructions](BUILD.md).
 
 ## Getting Started
-
+ 
 Visit our web site for a [Getting Started](http://docs.cask.co/cdap/current/en/getstarted.html)
 document that will guide you through installing CDAP and running an example application.  
 
@@ -68,9 +65,8 @@
 
 Now that you've had a look at the CDAP SDK, take a look at:
 
-- Examples, located in the `cdap-examples` directory of the CDAP SDK;
 - [Selected Examples](http://docs.cask.co/cdap/current/en/getstarted.html#examples) 
-  (demonstrating basic features of the CDAP) are located on-line; and
+   (demonstrating basic features of the CDAP) are located on-line; and
 - Developer Guides, located in the source distribution in `cdap-docs/developer-guide/source`
   or [online](http://docs.cask.co/cdap/current/en/index.html).
 
