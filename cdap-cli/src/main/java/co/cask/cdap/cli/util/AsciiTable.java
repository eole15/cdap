--- conflicted
+++ resolved
@@ -65,11 +65,7 @@
    * @param width maximum width of the table
    * @param newline string to split on to force line breaks
    */
-<<<<<<< HEAD
-  public AsciiTable(@Nullable String[] header, Iterable<T> records, RowMaker<T> rowMaker) {
-=======
   public AsciiTable(@Nullable String[] header, List<T> records, RowMaker<T> rowMaker, int width, String newline) {
->>>>>>> 0cafbc93
     this.header = (header == null) ? ImmutableList.<String>of() : ImmutableList.copyOf(header);
     this.records = records;
     this.rowMaker = rowMaker;
@@ -102,23 +98,12 @@
    * @param output {@link PrintStream} to print to
    */
   public void print(PrintStream output) {
-
     // Collects all output cells for all records.
     // If any record has multiple lines output, a row divider is printed between each row.
     boolean useRowDivider = false;
-<<<<<<< HEAD
-    List<Row> rows = Lists.newArrayList();
-    if (records != null) {
-      for (T row : records) {
-        if (row != null) {
-          useRowDivider = generateRow(rowMaker.makeRow(row), rows) || useRowDivider;
-        }
-      }
-=======
     List<Object[]> objectRows = Lists.newArrayList();
     for (T row : records) {
       objectRows.add(rowMaker.makeRow(row));
->>>>>>> 0cafbc93
     }
     int[] columnWidths = calculateColumnWidths(header, objectRows, width);
 
