/*
 * Copyright © 2014 Cask Data, Inc.
 *
 * Licensed under the Apache License, Version 2.0 (the "License"); you may not
 * use this file except in compliance with the License. You may obtain a copy of
 * the License at
 *
 * http://www.apache.org/licenses/LICENSE-2.0
 *
 * Unless required by applicable law or agreed to in writing, software
 * distributed under the License is distributed on an "AS IS" BASIS, WITHOUT
 * WARRANTIES OR CONDITIONS OF ANY KIND, either express or implied. See the
 * License for the specific language governing permissions and limitations under
 * the License.
 */
package co.cask.cdap.metrics.store.timeseries;

import co.cask.cdap.api.common.Bytes;
import co.cask.cdap.api.dataset.table.Row;
import co.cask.cdap.api.dataset.table.Scanner;
import co.cask.cdap.common.utils.ImmutablePair;
import co.cask.cdap.data2.dataset2.lib.table.FuzzyRowFilter;
import co.cask.cdap.data2.dataset2.lib.table.MetricsTable;
import co.cask.cdap.metrics.data.EntityTable;
import com.google.common.base.Function;
import com.google.common.base.Preconditions;
import com.google.common.collect.ImmutableList;
import com.google.common.collect.Maps;
import com.google.common.collect.Sets;
import org.slf4j.Logger;
import org.slf4j.LoggerFactory;

import java.util.Arrays;
import java.util.Collection;
import java.util.Comparator;
import java.util.List;
import java.util.NavigableMap;
import java.util.SortedSet;
import javax.annotation.Nullable;

/**
 * Table for storing {@link Fact}s.
 *
 * Thread safe as long as the passed into the constructor datasets are thread safe (usually is not the case).
 */
public final class FactTable {
  private static final Logger LOG = LoggerFactory.getLogger(FactTable.class);
  private static final int MAX_ROLL_TIME = 0xfffe;

  private static final Function<byte[], Long> BYTES_TO_LONG = new Function<byte[], Long>() {
    @Override
    public Long apply(byte[] input) {
      return Bytes.toLong(input);
    }
  };

  private static final Function<NavigableMap<byte[], byte[]>, NavigableMap<byte[], Long>>
    TRANSFORM_MAP_BYTE_ARRAY_TO_LONG = new Function<NavigableMap<byte[], byte[]>, NavigableMap<byte[], Long>>() {
    @Override
    public NavigableMap<byte[], Long> apply(NavigableMap<byte[], byte[]> input) {
      return Maps.transformValues(input, BYTES_TO_LONG);
    }
  };

  private final MetricsTable timeSeriesTable;
  private final FactCodec codec;
<<<<<<< HEAD
=======
  private final int resolution;
>>>>>>> 28ac13f3
  private final int rollTime;

  /**
   * Creates an instance of {@link FactTable}.
   *
   * @param timeSeriesTable A table for storing facts informaction.
   * @param entityTable The table for storing tag encoding mappings.
   * @param resolution Resolution in seconds
   * @param rollTime Number of resolution for writing to a new row with a new timebase.
   *                 Meaning the differences between timebase of two consecutive rows divided by
   *                 resolution seconds. It essentially defines how many columns per row in the table.
   *                 This value should be < 65535.
   */
  public FactTable(MetricsTable timeSeriesTable,
            EntityTable entityTable, int resolution, int rollTime) {
    // Two bytes for column name, which is a delta timestamp
    Preconditions.checkArgument(rollTime <= MAX_ROLL_TIME, "Rolltime should be <= " + MAX_ROLL_TIME);

    this.timeSeriesTable = timeSeriesTable;
    this.codec = new FactCodec(entityTable, resolution, rollTime);
<<<<<<< HEAD
=======
    this.resolution = resolution;
>>>>>>> 28ac13f3
    this.rollTime = rollTime;
  }

  public void add(List<Fact> facts) throws Exception {
    // Simply collecting all rows/cols/values that need to be put to the underlying table.
    NavigableMap<byte[], NavigableMap<byte[], byte[]>> gaugesTable = Maps.newTreeMap(Bytes.BYTES_COMPARATOR);
    NavigableMap<byte[], NavigableMap<byte[], byte[]>> incrementsTable = Maps.newTreeMap(Bytes.BYTES_COMPARATOR);
    for (Fact agg : facts) {
      byte[] rowKey = codec.createRowKey(agg.getTagValues(), agg.getMeasureName(), agg.getTimeValue().getTimestamp());
      byte[] column = codec.createColumn(agg.getTimeValue().getTimestamp());

      if (MeasureType.COUNTER == agg.getMeasureType()) {
        inc(incrementsTable, rowKey, column, agg.getTimeValue().getValue());
      } else {
        set(gaugesTable, rowKey, column, Bytes.toBytes(agg.getTimeValue().getValue()));
      }
    }

    NavigableMap<byte[], NavigableMap<byte[], Long>> convertedIncrementsTable =
      Maps.transformValues(incrementsTable, TRANSFORM_MAP_BYTE_ARRAY_TO_LONG);

    NavigableMap<byte[], NavigableMap<byte[], Long>> convertedGaugesTable =
      Maps.transformValues(gaugesTable, TRANSFORM_MAP_BYTE_ARRAY_TO_LONG);

    timeSeriesTable.put(convertedGaugesTable);
    timeSeriesTable.increment(convertedIncrementsTable);
  }

  public FactScanner scan(FactScan scan) throws Exception {
    byte[] startRow = codec.createStartRowKey(scan.getTagValues(), scan.getMeasureName(), scan.getStartTs(), false);
    byte[] endRow = codec.createEndRowKey(scan.getTagValues(), scan.getMeasureName(), scan.getEndTs(), false);
    byte[][] columns = null;
    if (Arrays.equals(startRow, endRow)) {
      // If on the same timebase, we only need subset of columns
      long timeBase = scan.getStartTs() / rollTime * rollTime;
      int startCol = (int) (scan.getStartTs() - timeBase) / resolution;
      int endCol = (int) (scan.getEndTs() - timeBase) / resolution;
      columns = new byte[endCol - startCol + 1][];
      for (int i = 0; i < columns.length; i++) {
        columns[i] = Bytes.toBytes((short) (startCol + i));
      }
    }
    endRow = Bytes.stopKeyForPrefix(endRow);
    FuzzyRowFilter fuzzyRowFilter = createFuzzyRowFilter(scan, startRow, false);

    if (LOG.isTraceEnabled()) {
      LOG.trace("Scanning fact table {} with scan: {}; constructed startRow: {}, endRow: {}, fuzzyRowFilter: {}",
                timeSeriesTable, scan, toPrettyLog(startRow), toPrettyLog(endRow), fuzzyRowFilter);
    }

    return new FactScanner(timeSeriesTable.scan(startRow, endRow, null, fuzzyRowFilter), codec,
                             scan.getStartTs(), scan.getEndTs());
  }

<<<<<<< HEAD
=======
  /**
   * Delete entries in fact table.
   * @param scan
   * @throws Exception
   */
  public void delete(FactScan scan) throws Exception {
    byte[] startRow = codec.createStartRowKey(scan.getTagValues(), scan.getMeasureName(), scan.getStartTs(), false);
    byte[] endRow = codec.createEndRowKey(scan.getTagValues(), scan.getMeasureName(), scan.getEndTs(), false);
    byte[][] columns = null;
    if (Arrays.equals(startRow, endRow)) {
      // If on the same timebase, we only need subset of columns
      long timeBase = scan.getStartTs() / rollTime * rollTime;
      int startCol = (int) (scan.getStartTs() - timeBase) / resolution;
      int endCol = (int) (scan.getEndTs() - timeBase) / resolution;
      columns = new byte[endCol - startCol + 1][];
      for (int i = 0; i < columns.length; i++) {
        columns[i] = Bytes.toBytes((short) (startCol + i));
      }
    }
    endRow = Bytes.stopKeyForPrefix(endRow);
    FuzzyRowFilter fuzzyRowFilter = createFuzzyRowFilter(scan, startRow, false);
    if (LOG.isTraceEnabled()) {
      LOG.trace("Deleting fact table {} with scan: {}; constructed startRow: {}, endRow: {}, fuzzyRowFilter: {}",
                timeSeriesTable, scan, toPrettyLog(startRow), toPrettyLog(endRow), fuzzyRowFilter);
    }
    timeSeriesTable.deleteRange(startRow, endRow, columns, fuzzyRowFilter);
  }
>>>>>>> 28ac13f3

  /*
   * Given the list of tag values, return sorted collection of tagValues that appear next to the given tagValues
   * (on first position right after given ones) in any of the written facts in specified time range.
   * @param tags - list of tags , we need to return the tags at the next position after these list of tags.
   * @param startTs
   * @param endTs
   * @return Sorted collection of tags
   * @throws Exception
   */
  public Collection<TagValue> getNextTags(List<TagValue> tags, long startTs, long endTs) throws Exception {
    //todo: push down this logic to server side to reduce RPC calls (CDAP-1421)
    //todo: pass a limit on number of tags returned
    byte[] startRow = codec.createStartRowKey(tags, null, startTs, true);
    byte[] endRow = codec.createEndRowKey(tags, null, endTs, true);
    endRow = Bytes.stopKeyForPrefix(endRow);
    FuzzyRowFilter fuzzyRowFilter = createFuzzyRowFilter(new FactScan(startTs, endTs, null, tags),
                                                         startRow, true);
    Row rowResult;
    int targetIndex = tags.size();
    SortedSet<TagValue> result = Sets.newTreeSet(new Comparator<TagValue>() {
      @Override
      public int compare(TagValue t1, TagValue t2) {
        int cmp = t1.getTagName().compareTo(t2.getTagName());
        if (cmp != 0) {
          return cmp;
        }
        return t1.getValue().compareTo(t2.getValue());
      }
    });

    Scanner scanner = null;
    long startTimeBase = startTs / rollTime * rollTime;
    long endTimeBase = endTs / rollTime * rollTime;
    try {
      scanner = timeSeriesTable.scan(startRow, endRow, null, fuzzyRowFilter);
      while ((rowResult = scanner.next()) != null) {
        byte[] rowKey = rowResult.getRow();
        // since the timestamp filter is fuzzy and also the aggregate_key is at the begging of rowKey,
        // we could match rows where (ts < startTs or ts > endTs) and the tags at beginning match,
        // we will skip those rows
        if ((codec.getTimestamp(rowKey, codec.createColumn(startTs)) < startTimeBase) ||
          (codec.getTimestamp(rowKey, codec.createColumn(endTs)) > endTimeBase)) {
          continue;
        }
        List<TagValue> tagValues = codec.getTagValues(rowResult.getRow());
        // if the timestamp is within query range and the tag-list matches, we add them to the result
        if (startsWithTags(tags, tagValues)) {
          //add item to result set and increment the start rowKey
          if (tagValues.size() > targetIndex) {
            if (tagValues.get(targetIndex).getValue() != null) {
              result.add(tagValues.get(targetIndex));
            }
          }
          startRow = codec.getNextRowKey(rowResult.getRow(), tags.size());
          scanner = timeSeriesTable.scan(startRow, endRow, null, fuzzyRowFilter);
        }
      }
    } finally {
      scanner.close();
    }

    return result;
  }

  /**
   * Given a list of {@link co.cask.cdap.metrics.store.timeseries.TagValue} and time range,
   * return all measure names of the Facts that have given tagValues and are in the given time range.
   * @param tags - list of tags to match, we return the measureNames that match this tags list.
   * @param startTs
   * @param endTs
   * @return Sorted collection of measureNames
   * @throws Exception
   */
  public Collection<String> getMeasureNames(List<TagValue> tags, long startTs, long endTs) throws Exception {
    //todo: push down this logic to server side to reduce RPC calls (CDAP-1421)
    //todo: pass a limit on number of tags returned
    byte[] startRow = codec.createStartRowKey(tags, null, startTs, true);
    byte[] endRow = codec.createEndRowKey(tags, null, endTs, true);
    endRow = Bytes.stopKeyForPrefix(endRow);
    FuzzyRowFilter fuzzyRowFilter = createFuzzyRowFilter(new FactScan(startTs, endTs, null, tags),
                                                         startRow, true);
    Row rowResult;
    SortedSet<String> measureNames = Sets.newTreeSet();
    Scanner scanner = null;
    long startTimeBase = startTs / rollTime * rollTime;
    long endTimeBase = endTs / rollTime * rollTime;
    try {
<<<<<<< HEAD
      scanner = timeSeriesTable.scan(startRow, endRow, null, fuzzyRowFilter);
      while ((rowResult = scanner.next()) != null) {
        byte[] rowKey = rowResult.getRow();
        // since the timestamp filter is fuzzy and also the aggregate_key is at the begging of rowKey,
        // we could match rows where (ts < startTs or ts > endTs) and the tags at beginning match,
        // we will skip those rows
        if ((codec.getTimestamp(rowKey, codec.createColumn(startTs)) < startTimeBase) ||
          (codec.getTimestamp(rowKey, codec.createColumn(endTs)) > endTimeBase)) {
          continue;
        }
        List<TagValue> tagValues = codec.getTagValues(rowResult.getRow());
        // if the timestamp is within query range and the tag-list matches, we add them to the result
        if (startsWithTags(tags, tagValues)) {
          //add item to result set and increment the start rowKey
          measureNames.add(codec.getMeasureName(rowResult.getRow()));
          startRow = codec.getNextRowKey(rowResult.getRow(), tagValues.size());
          scanner = timeSeriesTable.scan(startRow, endRow, null, fuzzyRowFilter);
        }
      }
=======
        scanner = timeSeriesTable.scan(startRow, endRow, null, fuzzyRowFilter);
        while ((rowResult = scanner.next()) != null) {
          byte[] rowKey = rowResult.getRow();
          // since the timestamp filter is fuzzy and also the aggregate_key is at the begging of rowKey,
          // we could match rows where (ts < startTs or ts > endTs) and the tags at beginning match,
          // we will skip those rows
          if ((codec.getTimestamp(rowKey, codec.createColumn(startTs)) < startTimeBase) ||
            (codec.getTimestamp(rowKey, codec.createColumn(endTs)) > endTimeBase)) {
            continue;
          }
          // if the timestamp is within query range and the tag-list matches, we add them to the result
          if (startsWithTags(tags, codec.getTagValues(rowKey))) {
            //add item to result set and increment the start rowKey
            measureNames.add(codec.getMeasureName(rowResult.getRow()));
            startRow = codec.getNextRowKey(rowResult.getRow(), tags.size());
            scanner = timeSeriesTable.scan(startRow, endRow, null, fuzzyRowFilter);
          }
        }
>>>>>>> 28ac13f3
    } finally {
      scanner.close();
    }
    return measureNames;
  }

  private boolean startsWithTags(List<TagValue> expected, List<TagValue> actual) {
    if (actual.size() < expected.size()) {
      return false;
    }
    for (int i = 0; i < expected.size(); i++) {
<<<<<<< HEAD
      if (expected.get(i).getValue() != null && !expected.get(i).equals(actual.get(i))) {
=======
      if (!expected.get(i).equals(actual.get(i))) {
>>>>>>> 28ac13f3
        return false;
      }
    }
    return true;
  }

  @Nullable
  private FuzzyRowFilter createFuzzyRowFilter(FactScan scan, byte[] startRow, boolean anyAggGroup) {
    // we need to always use a fuzzy row filter as it is the only one to do the matching of values

    byte[] fuzzyRowMask = codec.createFuzzyRowMask(scan.getTagValues(), scan.getMeasureName(), anyAggGroup);
    // note: we can use startRow, as it will contain all "fixed" parts of the key needed
    return new FuzzyRowFilter(ImmutableList.of(new ImmutablePair<byte[], byte[]>(startRow, fuzzyRowMask)));
  }

  // todo: shouldn't we aggregate "before" writing to FactTable? We could do it really efficient outside
  //       also: the underlying datasets will do aggregation in memory anyways
  private static void inc(NavigableMap<byte[], NavigableMap<byte[], byte[]>> incrementsTable,
                   byte[] rowKey, byte[] column, long value) {
    byte[] oldValue = get(incrementsTable, rowKey, column);
    long newValue = value;
    if (oldValue != null) {
      if (Bytes.SIZEOF_LONG == oldValue.length) {
        newValue = Bytes.toLong(oldValue) + value;
      } else if (Bytes.SIZEOF_INT == oldValue.length) {
        // In 2.4 and older versions we stored it as int
        newValue = Bytes.toInt(oldValue) + value;
      } else {
        // should NEVER happen, unless the table is screwed up manually
        throw new IllegalStateException(
          String.format("Could not parse measure @row %s @column %s value %s as int or long",
                        Bytes.toStringBinary(rowKey), Bytes.toStringBinary(column), Bytes.toStringBinary(oldValue)));
      }

    }
    set(incrementsTable, rowKey, column, Bytes.toBytes(newValue));
  }

  private static byte[] get(NavigableMap<byte[], NavigableMap<byte[], byte[]>> table, byte[] row, byte[] column) {
    NavigableMap<byte[], byte[]> rowMap = table.get(row);
    return rowMap == null ? null : rowMap.get(column);
  }

  private static void set(NavigableMap<byte[], NavigableMap<byte[], byte[]>> table,
                          byte[] row, byte[] column, byte[] value) {
    NavigableMap<byte[], byte[]> rowMap = table.get(row);
    if (rowMap == null) {
      rowMap = Maps.newTreeMap(Bytes.BYTES_COMPARATOR);
      table.put(row, rowMap);
    }

    rowMap.put(column, value);
  }

  private String toPrettyLog(byte[] key) {
    StringBuilder sb = new StringBuilder("{");
    for (byte b : key) {
      String enc = String.valueOf((int) b) + "    ";
      sb.append(enc.substring(0, 5));
    }
    sb.append("}");
    return sb.toString();
  }
}<|MERGE_RESOLUTION|>--- conflicted
+++ resolved
@@ -64,10 +64,8 @@
 
   private final MetricsTable timeSeriesTable;
   private final FactCodec codec;
-<<<<<<< HEAD
-=======
+
   private final int resolution;
->>>>>>> 28ac13f3
   private final int rollTime;
 
   /**
@@ -88,10 +86,7 @@
 
     this.timeSeriesTable = timeSeriesTable;
     this.codec = new FactCodec(entityTable, resolution, rollTime);
-<<<<<<< HEAD
-=======
     this.resolution = resolution;
->>>>>>> 28ac13f3
     this.rollTime = rollTime;
   }
 
@@ -146,8 +141,6 @@
                              scan.getStartTs(), scan.getEndTs());
   }
 
-<<<<<<< HEAD
-=======
   /**
    * Delete entries in fact table.
    * @param scan
@@ -175,7 +168,6 @@
     }
     timeSeriesTable.deleteRange(startRow, endRow, columns, fuzzyRowFilter);
   }
->>>>>>> 28ac13f3
 
   /*
    * Given the list of tag values, return sorted collection of tagValues that appear next to the given tagValues
@@ -264,7 +256,6 @@
     long startTimeBase = startTs / rollTime * rollTime;
     long endTimeBase = endTs / rollTime * rollTime;
     try {
-<<<<<<< HEAD
       scanner = timeSeriesTable.scan(startRow, endRow, null, fuzzyRowFilter);
       while ((rowResult = scanner.next()) != null) {
         byte[] rowKey = rowResult.getRow();
@@ -284,26 +275,6 @@
           scanner = timeSeriesTable.scan(startRow, endRow, null, fuzzyRowFilter);
         }
       }
-=======
-        scanner = timeSeriesTable.scan(startRow, endRow, null, fuzzyRowFilter);
-        while ((rowResult = scanner.next()) != null) {
-          byte[] rowKey = rowResult.getRow();
-          // since the timestamp filter is fuzzy and also the aggregate_key is at the begging of rowKey,
-          // we could match rows where (ts < startTs or ts > endTs) and the tags at beginning match,
-          // we will skip those rows
-          if ((codec.getTimestamp(rowKey, codec.createColumn(startTs)) < startTimeBase) ||
-            (codec.getTimestamp(rowKey, codec.createColumn(endTs)) > endTimeBase)) {
-            continue;
-          }
-          // if the timestamp is within query range and the tag-list matches, we add them to the result
-          if (startsWithTags(tags, codec.getTagValues(rowKey))) {
-            //add item to result set and increment the start rowKey
-            measureNames.add(codec.getMeasureName(rowResult.getRow()));
-            startRow = codec.getNextRowKey(rowResult.getRow(), tags.size());
-            scanner = timeSeriesTable.scan(startRow, endRow, null, fuzzyRowFilter);
-          }
-        }
->>>>>>> 28ac13f3
     } finally {
       scanner.close();
     }
@@ -315,11 +286,8 @@
       return false;
     }
     for (int i = 0; i < expected.size(); i++) {
-<<<<<<< HEAD
+      // though we don't support null for tag-values while writing, during scan, we use that to match any.
       if (expected.get(i).getValue() != null && !expected.get(i).equals(actual.get(i))) {
-=======
-      if (!expected.get(i).equals(actual.get(i))) {
->>>>>>> 28ac13f3
         return false;
       }
     }
