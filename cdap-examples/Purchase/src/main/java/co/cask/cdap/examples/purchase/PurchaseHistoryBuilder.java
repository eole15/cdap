/*
 * Copyright © 2014-2015 Cask Data, Inc.
 *
 * Licensed under the Apache License, Version 2.0 (the "License"); you may not
 * use this file except in compliance with the License. You may obtain a copy of
 * the License at
 *
 * http://www.apache.org/licenses/LICENSE-2.0
 *
 * Unless required by applicable law or agreed to in writing, software
 * distributed under the License is distributed on an "AS IS" BASIS, WITHOUT
 * WARRANTIES OR CONDITIONS OF ANY KIND, either express or implied. See the
 * License for the specific language governing permissions and limitations under
 * the License.
 */
package co.cask.cdap.examples.purchase;

import co.cask.cdap.api.ProgramLifecycle;
import co.cask.cdap.api.Resources;
import co.cask.cdap.api.annotation.UseDataSet;
import co.cask.cdap.api.common.RuntimeArguments;
import co.cask.cdap.api.dataset.lib.KeyValueTable;
import co.cask.cdap.api.mapreduce.AbstractMapReduce;
import co.cask.cdap.api.mapreduce.MapReduceContext;
import co.cask.cdap.api.metrics.Metrics;
import co.cask.common.http.HttpRequest;
import co.cask.common.http.HttpRequests;
import co.cask.common.http.HttpResponse;
import com.google.common.base.Charsets;
import com.google.gson.Gson;
import org.apache.hadoop.io.Text;
import org.apache.hadoop.mapreduce.Job;
import org.apache.hadoop.mapreduce.Mapper;
import org.apache.hadoop.mapreduce.Reducer;
import org.slf4j.Logger;
import org.slf4j.LoggerFactory;

import java.io.IOException;
import java.net.HttpURLConnection;
import java.net.URL;
import java.util.Map;

/**
 * MapReduce job that reads purchases from the purchases DataSet and creates a purchase history for every user.
 */
public class PurchaseHistoryBuilder extends AbstractMapReduce {
<<<<<<< HEAD
  private static final Logger LOG = LoggerFactory.getLogger(PurchaseHistoryBuilder.class);

=======
  public static final String MAPPER_MEMORY_MB = "mapper.memory.mb";
  public static final String REDUCER_MEMORY_MB = "reducer.memory.mb";
>>>>>>> f48b04c1

  @Override
  public void configure() {
    setName("PurchaseHistoryBuilder");
    setDescription("Purchase History Builder MapReduce job");
    useDatasets("frequentCustomers");
    setInputDataset("purchases");
    setOutputDataset("history");
    setMapperResources(new Resources(1024));
    setReducerResources(new Resources(1024));
  }

  @Override
  public void beforeSubmit(MapReduceContext context) throws Exception {
    System.out.println("context.getRuntimeArguments():");
    System.out.println(context.getRuntimeArguments());

    LOG.error("context.getRuntimeArguments():");
    LOG.error("{}", context.getRuntimeArguments());
    Job job = context.getHadoopJob();
    job.setMapperClass(PurchaseMapper.class);
    job.setReducerClass(PerUserReducer.class);

    // override default memory usage if the corresponding runtime arguments are set.
    Map<String, String> runtimeArgs = context.getRuntimeArguments();
    String mapperMemoryMBStr = runtimeArgs.get(MAPPER_MEMORY_MB);
    if (mapperMemoryMBStr != null) {
      context.setMapperResources(new Resources(Integer.parseInt(mapperMemoryMBStr)));
    }
    String reducerMemoryMBStr = runtimeArgs.get(REDUCER_MEMORY_MB);
    if (reducerMemoryMBStr != null) {
      context.setReducerResources(new Resources(Integer.parseInt(reducerMemoryMBStr)));
    }
  }

  /**
   * Mapper class to emit user and corresponding purchase information
   */
  public static class PurchaseMapper extends Mapper<byte[], Purchase, Text, Text> {

    private Metrics mapMetrics;

    @Override
    public void map(byte[] key, Purchase purchase, Context context)
      throws IOException, InterruptedException {
      String user = purchase.getCustomer();
      if (purchase.getPrice() > 100000) {
        mapMetrics.count("purchases.large", 1);
      }
      context.write(new Text(user), new Text(new Gson().toJson(purchase)));
    }
  }

  /**
   * Reducer class to aggregate all purchases per user
   */
  public static class PerUserReducer extends Reducer<Text, Text, String, PurchaseHistory>
    implements ProgramLifecycle<MapReduceContext> {

    @UseDataSet("frequentCustomers")
    private KeyValueTable frequentCustomers;

    private Metrics reduceMetrics;

    private URL userProfileServiceURL;

    private static final int RARE_PURCHASE_COUNT = 1;
    private static final int FREQUENT_PURCHASE_COUNT = 10;

    private static final Logger LOG = LoggerFactory.getLogger(PerUserReducer.class);

    @Override
    public void initialize(MapReduceContext context) throws Exception {
      userProfileServiceURL = context.getServiceURL(UserProfileServiceHandler.SERVICE_NAME);
    }

    public void reduce(Text customer, Iterable<Text> values, Context context)
      throws IOException, InterruptedException {
      UserProfile userProfile = null;
      try {
        URL url = new URL(userProfileServiceURL,
                                        UserProfileServiceHandler.USER_ENDPOINT
                                          + "/" + customer.toString());

        HttpRequest request = HttpRequest.get(url).build();
        HttpResponse response = HttpRequests.execute(request);
        if (response.getResponseCode() != HttpURLConnection.HTTP_NO_CONTENT) {
          userProfile = new Gson().fromJson(new String(response.getResponseBody()
            , Charsets.UTF_8), UserProfile.class);
        }
      } catch (Exception e) {
        LOG.warn("Error accessing user profile: {}", e.getCause());
      }

      PurchaseHistory purchases = new PurchaseHistory(customer.toString(), userProfile);
      int numPurchases = 0;
      for (Text val : values) {
        purchases.add(new Gson().fromJson(val.toString(), Purchase.class));
        numPurchases++;
      }
      if (numPurchases == RARE_PURCHASE_COUNT) {
        reduceMetrics.count("customers.rare", 1);
      } else if (numPurchases > FREQUENT_PURCHASE_COUNT) {
        reduceMetrics.count("customers.frequent", 1);
        frequentCustomers.write(customer.toString(), String.valueOf(numPurchases));
      }

      context.write(customer.toString(), purchases);
    }

    @Override
    public void destroy() {
      // no-op
    }
  }
}<|MERGE_RESOLUTION|>--- conflicted
+++ resolved
@@ -44,13 +44,10 @@
  * MapReduce job that reads purchases from the purchases DataSet and creates a purchase history for every user.
  */
 public class PurchaseHistoryBuilder extends AbstractMapReduce {
-<<<<<<< HEAD
   private static final Logger LOG = LoggerFactory.getLogger(PurchaseHistoryBuilder.class);
 
-=======
   public static final String MAPPER_MEMORY_MB = "mapper.memory.mb";
   public static final String REDUCER_MEMORY_MB = "reducer.memory.mb";
->>>>>>> f48b04c1
 
   @Override
   public void configure() {
