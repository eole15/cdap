--- conflicted
+++ resolved
@@ -121,13 +121,10 @@
                                  metricsCollectionService,
                                  new InMemoryDatasetOpExecutor(framework),
                                  mdsDatasetsRegistry,
-<<<<<<< HEAD
                                  new NettyHttpServiceBuilder(),
-                                 new DatasetExploreFacade(new DiscoveryExploreClient(discoveryService), cConf));
-=======
                                  new DatasetExploreFacade(new DiscoveryExploreClient(discoveryService), cConf),
                                  new HashSet<DatasetMetricsReporter>());
->>>>>>> a9c18e05
+
     // Start dataset service, wait for it to be discoverable
     service.start();
     final CountDownLatch startLatch = new CountDownLatch(1);
