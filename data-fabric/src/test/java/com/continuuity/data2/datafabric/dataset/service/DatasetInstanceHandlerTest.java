--- conflicted
+++ resolved
@@ -28,13 +28,9 @@
 import com.continuuity.api.dataset.table.Get;
 import com.continuuity.api.dataset.table.Put;
 import com.continuuity.api.dataset.table.Table;
-<<<<<<< HEAD
 import com.continuuity.api.metadata.DatasetInstanceConfiguration;
-import com.continuuity.api.metadata.DatasetMeta;
 import com.continuuity.api.metadata.DatasetModuleMeta;
-=======
 import com.continuuity.common.http.HttpRequest;
->>>>>>> e1f965d8
 import com.continuuity.common.http.HttpRequests;
 import com.continuuity.common.http.ObjectResponse;
 import com.continuuity.data2.dataset2.lib.table.CoreDatasetsModule;
@@ -93,7 +89,7 @@
     Assert.assertEquals(dataset1Spec, instances.get(0));
 
     // verify created instance info can be retrieved
-    DatasetMeta datasetInfo = getInstance("dataset1").getResponseObject();
+    DatasetInstanceMeta datasetInfo = getInstance("dataset1").getResponseObject();
     Assert.assertEquals(dataset1Spec, datasetInfo.getSpec());
     Assert.assertEquals(dataset1Spec.getType(), datasetInfo.getType().getName());
     // type meta should have 2 modules that has to be loaded to create type's class and in the order they must be loaded
@@ -199,17 +195,11 @@
   }
 
   private int createInstance(String instanceName, String typeName, DatasetProperties props) throws IOException {
-<<<<<<< HEAD
-    DatasetInstanceConfiguration creationProperties = new DatasetInstanceConfiguration(typeName, props.getProperties());
-    return HttpRequests.put(getUrl("/data/datasets/" + instanceName), new Gson().toJson(creationProperties))
-      .getResponseCode();
-=======
-    DatasetInstanceHandler.DatasetTypeAndProperties typeAndProps =
-      new DatasetInstanceHandler.DatasetTypeAndProperties(typeName, props.getProperties());
+    DatasetInstanceConfiguration instanceConfiguration =
+      new DatasetInstanceConfiguration(typeName, props.getProperties());
     HttpRequest request = HttpRequest.put(getUrl("/data/datasets/" + instanceName))
-      .withBody(new Gson().toJson(typeAndProps)).build();
+      .withBody(new Gson().toJson(instanceConfiguration)).build();
     return HttpRequests.execute(request).getResponseCode();
->>>>>>> e1f965d8
   }
 
   private ObjectResponse<List<DatasetSpecification>> getInstances() throws IOException {
@@ -218,15 +208,9 @@
                                        new TypeToken<List<DatasetSpecification>>() { }.getType());
   }
 
-<<<<<<< HEAD
-  private ObjectResponse<DatasetMeta> getInstance(String instanceName) throws IOException {
-    return ObjectResponse.fromJsonBody(HttpRequests.get(getUrl("/data/datasets/" + instanceName)),
-                                       DatasetMeta.class);
-=======
   private ObjectResponse<DatasetInstanceMeta> getInstance(String instanceName) throws IOException {
     HttpRequest request = HttpRequest.get(getUrl("/data/datasets/" + instanceName)).build();
     return ObjectResponse.fromJsonBody(HttpRequests.execute(request), DatasetInstanceMeta.class);
->>>>>>> e1f965d8
   }
 
   private int deleteInstance(String instanceName) throws IOException {
