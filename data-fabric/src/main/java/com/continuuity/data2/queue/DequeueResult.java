/*
 * Copyright 2012-2013 Continuuity,Inc. All Rights Reserved.
 */
package com.continuuity.data2.queue;

<<<<<<< HEAD
import com.google.common.collect.ImmutableList;

import java.util.Collection;
=======
import com.continuuity.common.queue.QueueName;
>>>>>>> 61893d8e

/**
 *
 */
public interface DequeueResult {

  /**
   * Returns the queue where the dequeue happens.
   */
  QueueName getQueueName();

  /**
   * Returns consumer configuration for the consumer who dequeue.
   */
  ConsumerConfig getConsumerConfig();

  /**
   * Returns {@code true} if there is no data in the queue.
   */
  boolean isEmpty();


  /**
   * Returns entries being dequeued. If the dequeue result is empty, this method returns an empty collection.
   */
<<<<<<< HEAD
  Collection<byte[]> getData();

  /**
   * An (immutable) empty dequeue result
   */
  static final DequeueResult EMPTY_RESULT = new DequeueResult() {
    @Override
    public boolean isEmpty() {
      return true;
    }

    @Override
    public Collection<byte[]> getData() {
      return ImmutableList.of();
    }
  };
=======
  Iterable<byte[]> getData();
>>>>>>> 61893d8e
}<|MERGE_RESOLUTION|>--- conflicted
+++ resolved
@@ -3,13 +3,10 @@
  */
 package com.continuuity.data2.queue;
 
-<<<<<<< HEAD
+
+import com.continuuity.common.queue.QueueName;
 import com.google.common.collect.ImmutableList;
 
-import java.util.Collection;
-=======
-import com.continuuity.common.queue.QueueName;
->>>>>>> 61893d8e
 
 /**
  *
@@ -35,8 +32,7 @@
   /**
    * Returns entries being dequeued. If the dequeue result is empty, this method returns an empty collection.
    */
-<<<<<<< HEAD
-  Collection<byte[]> getData();
+  Iterable<byte[]> getData();
 
   /**
    * An (immutable) empty dequeue result
@@ -48,11 +44,8 @@
     }
 
     @Override
-    public Collection<byte[]> getData() {
+    public Iterable<byte[]> getData() {
       return ImmutableList.of();
     }
   };
-=======
-  Iterable<byte[]> getData();
->>>>>>> 61893d8e
 }