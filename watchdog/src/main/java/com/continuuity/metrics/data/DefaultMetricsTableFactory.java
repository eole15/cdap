--- conflicted
+++ resolved
@@ -68,11 +68,7 @@
       }
 
       LOG.info("TimeSeriesTable created: {}", tableName);
-<<<<<<< HEAD
-      return new TimeSeriesTable(table, entityCodec, resolution, getRollTime(resolution));
-=======
       return new TimeSeriesTable(table, entityCodecs.getUnchecked(namespace), resolution, getRollTime(resolution));
->>>>>>> ca822f00
     } catch (OperationException e) {
       LOG.error("Exception in creating TimeSeriesTable.", e);
       throw Throwables.propagate(e);
@@ -87,11 +83,7 @@
                                     MetricsConstants.DEFAULT_METRIC_TABLE_PREFIX) + ".agg";
 
       LOG.info("AggregatesTable created: {}", tableName);
-<<<<<<< HEAD
-      return new AggregatesTable(tableHandle.getTable(Bytes.toBytes(tableName)), entityCodec);
-=======
       return new AggregatesTable(tableHandle.getTable(Bytes.toBytes(tableName)), entityCodecs.getUnchecked(namespace));
->>>>>>> ca822f00
     } catch (OperationException e) {
       LOG.error("Exception in creating AggregatesTable.", e);
       throw Throwables.propagate(e);
