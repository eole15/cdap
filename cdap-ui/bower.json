{
  "name": "cdap-ui",
  "private": true,
  "dependencies": {
    "angular": "1.3.14",
    "angular-animate": "1.3.14",
    "angular-sanitize": "1.3.14",
    "angular-resource": "1.3.14",
    "angular-mocks": "1.3.14",
    "bootstrap": "3.3.2",
    "font-awesome": "4.3.0",
    "angular-strap": "2.2.0",
    "angular-motion": "0.3.4",
    "angular-ui-router": "0.2.13",
    "angular-loading-bar": "0.7.1",
    "ngstorage": "0.3.0",
    "cask-angular-capitalize": "https://github.com/caskdata/ng-capsules/blob/develop/zip/cask-angular-capitalize.zip?raw=true",
    "cask-angular-theme": "https://github.com/caskdata/ng-capsules/blob/develop/zip/cask-angular-theme.zip?raw=true",
    "cask-angular-focus": "https://github.com/caskdata/ng-capsules/blob/develop/zip/cask-angular-focus.zip?raw=true",
    "cask-angular-window-manager": "https://github.com/caskdata/ng-capsules/blob/develop/zip/cask-angular-window-manager.zip?raw=true",
    "cask-angular-sortable": "https://github.com/caskdata/ng-capsules/blob/develop/zip/cask-angular-sortable.zip?raw=true",
    "cask-angular-confirmable": "https://github.com/caskdata/ng-capsules/blob/develop/zip/cask-angular-confirmable.zip?raw=true",
    "cask-angular-promptable": "https://github.com/caskdata/ng-capsules/blob/develop/zip/cask-angular-promptable.zip?raw=true",
    "cask-angular-json-edit": "https://github.com/caskdata/ng-capsules/blob/develop/zip/cask-angular-json-edit.zip?raw=true",
    "sockjs-client": "~0.3.4",
    "d3": "~3.5.5",
    "epoch": "~0.6.0",
    "ng-sortable": "~1.1.9",
    "angular-breadcrumb": "~0.3.3",
    "dagre-d3": "~0.4.2",
    "d3-tip": "~0.6.6",
    "angular-moment": "~0.9.0",
<<<<<<< HEAD
    "angular-resource": "*"
=======
    "angular-bootstrap": "~0.12.1"
>>>>>>> 0a2cf193
  },
  "resolutions": {
    "angular": "1.3.14",
    "d3": "~3.5.5"
  }
}<|MERGE_RESOLUTION|>--- conflicted
+++ resolved
@@ -30,11 +30,9 @@
     "dagre-d3": "~0.4.2",
     "d3-tip": "~0.6.6",
     "angular-moment": "~0.9.0",
-<<<<<<< HEAD
-    "angular-resource": "*"
-=======
+
+    "angular-resource": "*",
     "angular-bootstrap": "~0.12.1"
->>>>>>> 0a2cf193
   },
   "resolutions": {
     "angular": "1.3.14",
