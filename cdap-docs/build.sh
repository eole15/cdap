--- conflicted
+++ resolved
@@ -133,13 +133,9 @@
   copy_source users-manual        "Users Manual"
   copy_source admin-manual        "Administration Manual"
   copy_source integrations        "Integrations"
-<<<<<<< HEAD
-=======
   copy_source introduction        "Introduction"
   copy_source reference-manual    "Reference Manual"
->>>>>>> b94d4412
   copy_source examples-manual     "Examples, Guides, and Tutorials"
-  copy_source reference-manual    "Reference Manual"
 
   # Build outer-level docs
   cd $SCRIPT_PATH
@@ -229,23 +225,14 @@
   bell "Building $1 completed."
 }
 
-<<<<<<< HEAD
-function build() {
-=======
 function build_docs_inner_level() {
-  build_specific_doc admin-manual $1
->>>>>>> b94d4412
   build_specific_doc developers-manual $1
   build_specific_doc users-manual $1
   build_specific_doc admin-manual $1
   build_specific_doc integrations $1
-<<<<<<< HEAD
-=======
   build_specific_doc introduction $1
   build_specific_doc reference-manual $1
->>>>>>> b94d4412
   build_specific_doc examples-manual $1
-  build_specific_doc reference-manual $1
 }
 
 function build_specific_doc() {
