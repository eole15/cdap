--- conflicted
+++ resolved
@@ -24,11 +24,8 @@
 import co.cask.cdap.data.stream.service.NoOpStreamMetaStore;
 import co.cask.cdap.data.stream.service.StreamMetaStore;
 import co.cask.cdap.data2.transaction.stream.StreamAdmin;
-<<<<<<< HEAD
 import co.cask.cdap.notifications.feeds.guice.NotificationFeedServiceRuntimeModule;
-=======
 import com.google.inject.AbstractModule;
->>>>>>> 8deac8a4
 import com.google.inject.Guice;
 import com.google.inject.Injector;
 import com.google.inject.util.Modules;
@@ -55,9 +52,7 @@
       new LocationRuntimeModule().getInMemoryModules(),
       new DataFabricLevelDBModule(),
       new TransactionMetricsModule(),
-<<<<<<< HEAD
-      new NotificationFeedServiceRuntimeModule().getInMemoryModules()
-=======
+      new NotificationFeedServiceRuntimeModule().getInMemoryModules(),
       Modules.override(new StreamAdminModules().getStandaloneModules())
         .with(new AbstractModule() {
           @Override
@@ -65,7 +60,6 @@
             bind(StreamMetaStore.class).to(NoOpStreamMetaStore.class);
           }
         })
->>>>>>> 8deac8a4
     );
 
     locationFactory = injector.getInstance(LocationFactory.class);
