/*
 * com.continuuity - Copyright (c) 2012 Continuuity Inc. All rights reserved.
 */
package com.continuuity;

import com.continuuity.app.guice.AppFabricServiceRuntimeModule;
import com.continuuity.app.guice.ProgramRunnerRuntimeModule;
import com.continuuity.common.conf.CConfiguration;
import com.continuuity.common.conf.Constants;
import com.continuuity.common.guice.ConfigModule;
import com.continuuity.common.guice.DiscoveryRuntimeModule;
import com.continuuity.common.guice.IOModule;
import com.continuuity.common.guice.LocationRuntimeModule;
import com.continuuity.common.metrics.MetricsCollectionService;
import com.continuuity.data.runtime.DataFabricModules;
import com.continuuity.data2.transaction.inmemory.InMemoryTransactionManager;
import com.continuuity.gateway.Gateway;
import com.continuuity.gateway.auth.AuthModule;
import com.continuuity.gateway.collector.NettyFlumeCollector;
import com.continuuity.gateway.router.NettyRouter;
import com.continuuity.gateway.router.RouterModules;
import com.continuuity.gateway.runtime.GatewayModule;
import com.continuuity.internal.app.services.AppFabricServer;
import com.continuuity.logging.appender.LogAppenderInitializer;
import com.continuuity.logging.guice.LoggingModules;
import com.continuuity.metrics.guice.MetricsClientRuntimeModule;
import com.continuuity.passport.http.client.PassportClient;
import com.continuuity.security.guice.SecurityModule;
import com.continuuity.security.server.ExternalAuthenticationServer;
import com.google.common.collect.ImmutableList;
import com.google.common.util.concurrent.Service;
import com.google.inject.AbstractModule;
import com.google.inject.Guice;
import com.google.inject.Injector;
import com.google.inject.Module;
import com.google.inject.Provider;
import org.apache.hadoop.conf.Configuration;
import org.apache.twill.internal.zookeeper.InMemoryZKServer;
import org.slf4j.Logger;
import org.slf4j.LoggerFactory;

import java.io.File;
import java.io.PrintStream;
import java.net.InetAddress;
import java.util.List;

/**
 * Singlenode Main.
 * NOTE: Use AbstractIdleService
 */
public class SingleNodeMain {
  private static final Logger LOG = LoggerFactory.getLogger(SingleNodeMain.class);

  private final WebCloudAppService webCloudAppService;
  private final CConfiguration configuration;
  private final NettyRouter router;
  private final Gateway gatewayV2;
  private final NettyFlumeCollector flumeCollector;
  private final AppFabricServer appFabricServer;
  private final ExternalAuthenticationServer externalAuthenticationServer;

  private final MetricsCollectionService metricsCollectionService;

  private final LogAppenderInitializer logAppenderInitializer;
  private final InMemoryTransactionManager transactionManager;

  private InMemoryZKServer zookeeper;
  private ExternalAuthenticationServer externalAuthenticationServer;

  public SingleNodeMain(List<Module> modules, CConfiguration configuration, String webAppPath) {
    this.configuration = configuration;
    this.webCloudAppService = new WebCloudAppService(webAppPath);

    Injector injector = Guice.createInjector(modules);
    transactionManager = injector.getInstance(InMemoryTransactionManager.class);
    router = injector.getInstance(NettyRouter.class);
    gatewayV2 = injector.getInstance(Gateway.class);
    flumeCollector = injector.getInstance(NettyFlumeCollector.class);
    appFabricServer = injector.getInstance(AppFabricServer.class);
    logAppenderInitializer = injector.getInstance(LogAppenderInitializer.class);
    externalAuthenticationServer = injector.getInstance(ExternalAuthenticationServer.class);

    metricsCollectionService = injector.getInstance(MetricsCollectionService.class);
    externalAuthenticationServer = injector.getInstance(ExternalAuthenticationServer.class);
    Runtime.getRuntime().addShutdownHook(new Thread() {
      @Override
      public void run() {
        try {
          shutDown();
        } catch (Throwable e) {
          LOG.error("Failed to shutdown", e);
          // because shutdown hooks execute concurrently, the logger may be closed already: thus also print it.
          System.err.println("Failed to shutdown: " + e.getMessage());
          e.printStackTrace(System.err);
        }
      }
    });
  }

  /**
   * Start the service.
   */
  protected void startUp(String[] args) throws Exception {
    logAppenderInitializer.initialize();

    File zkDir = new File(configuration.get(Constants.CFG_LOCAL_DATA_DIR) + "/zookeeper");
    //noinspection ResultOfMethodCallIgnored
    zkDir.mkdir();
    zookeeper = InMemoryZKServer.builder().setDataDir(zkDir).build();
    zookeeper.startAndWait();
    externalAuthenticationServer.startAndWait();

    configuration.set(Constants.Zookeeper.QUORUM, zookeeper.getConnectionStr());

    // Start all the services.
    transactionManager.startAndWait();
    metricsCollectionService.startAndWait();
    externalAuthenticationServer.startAndWait();

    Service.State state = appFabricServer.startAndWait();
    if (state != Service.State.RUNNING) {
      throw new Exception("Failed to start Application Fabric.");
    }

    gatewayV2.startAndWait();
    router.startAndWait();
    flumeCollector.startAndWait();
    webCloudAppService.startAndWait();

    String hostname = InetAddress.getLocalHost().getHostName();
    System.out.println("Continuuity Reactor started successfully");
    System.out.println("Connect to dashboard at http://" + hostname + ":9999");
  }

  /**
   * Shutdown the service.
   */
  public void shutDown() {
    LOG.info("Shutting down reactor...");

    webCloudAppService.stopAndWait();
    flumeCollector.stopAndWait();
    router.stopAndWait();
    gatewayV2.stopAndWait();
    appFabricServer.stopAndWait();
    transactionManager.stopAndWait();
    zookeeper.stopAndWait();
    logAppenderInitializer.close();
    externalAuthenticationServer.stopAndWait();
  }

  /**
   * Print the usage statement and return null.
   *
   * @param error indicates whether this was invoked as the result of an error
   * @throws IllegalArgumentException in case of error
   */
  static void usage(boolean error) {

    // Which output stream should we use?
    PrintStream out = (error ? System.err : System.out);

    // And our requirements and usage
    out.println("Requirements: ");
    out.println("  Java:    JDK 1.6+ must be installed and JAVA_HOME environment variable set to the java executable");
    out.println("  Node.js: Node.js must be installed (obtain from http://nodejs.org/#download).  ");
    out.println("           The \"node\" executable must be in the system $PATH environment variable");
    out.println("");
    out.println("Usage: ");
    if (System.getProperty("os.name").startsWith("Windows")) {
      out.println("  reactor.bat [options]");
    } else {
      out.println("  ./reactor.sh [options]");
    }
    out.println("");
    out.println("Additional options:");
    out.println("  --web-app-path  Path to web-app");
    out.println("  --help          To print this message");
    out.println("  --in-memory     To run everything in memory");
    out.println("");

    if (error) {
      throw new IllegalArgumentException();
    }
  }

  /**
   * The root of all goodness!
   *
   * @param args Our cmdline arguments
   */
  public static void main(String[] args) {

//    Injector injector = Guice.createInjector(new IOModule(), new SecurityModule(), new ConfigModule());
//    ExternalAuthenticationServer server = injector.getInstance(ExternalAuthenticationServer.class);
//    server.startAndWait();

    CConfiguration configuration = CConfiguration.create();

    // Single node use persistent data fabric by default
    boolean inMemory = false;
    String webAppPath = WebCloudAppService.WEB_APP;

    if (args.length > 0) {
      if ("--help".equals(args[0]) || "-h".equals(args[0])) {
        usage(false);
        return;
      } else if ("--in-memory".equals(args[0])) {
        inMemory = true;
      } else if ("--leveldb-disable".equals(args[0])) {
        // this option overrides a setting that tells if level db can be used for persistence
        configuration.setBoolean(Constants.CFG_DATA_LEVELDB_ENABLED, false);
      } else if ("--web-app-path".equals(args[0])) {
        webAppPath = args[1];
      } else {
        usage(true);
      }
    }


    // This is needed to use LocalJobRunner with fixes (we have it in app-fabric).
    // For the modified local job runner
    Configuration hConf = new Configuration();
    hConf.addResource("mapred-site-local.xml");
    hConf.reloadConfiguration();
    String localDataDir = configuration.get(Constants.CFG_LOCAL_DATA_DIR);
    hConf.set(Constants.CFG_LOCAL_DATA_DIR, localDataDir);
    hConf.set(Constants.AppFabric.OUTPUT_DIR, configuration.get(Constants.AppFabric.OUTPUT_DIR));

    // Windows specific requirements
    if (System.getProperty("os.name").startsWith("Windows")) {
      String userDir = System.getProperty("user.dir");
      System.load(userDir + "/lib/native/hadoop.dll");
      hConf.set("hadoop.tmp.dir", userDir + "/" + localDataDir + "/temp");
    }

    //Run gateway on random port and forward using router.
    configuration.setInt(Constants.Gateway.PORT, 0);

    List<Module> modules = inMemory ? createInMemoryModules(configuration, hConf)
                                    : createPersistentModules(configuration, hConf);

    SingleNodeMain main = new SingleNodeMain(modules, configuration, webAppPath);
    try {
      main.startUp(args);
    } catch (Throwable e) {
      System.err.println("Failed to start server. " + e.getMessage());
      LOG.error("Failed to start server", e);
      main.shutDown();
      System.exit(-2);
    }
  }

  private static List<Module> createInMemoryModules(CConfiguration configuration, Configuration hConf) {

    configuration.set(Constants.CFG_DATA_INMEMORY_PERSISTENCE, Constants.InMemoryPersistenceType.MEMORY.name());

    return ImmutableList.of(
      new ConfigModule(configuration, hConf),
      new IOModule(),
      new AuthModule(),
      new DiscoveryRuntimeModule().getInMemoryModules(),
      new LocationRuntimeModule().getInMemoryModules(),
      new AppFabricServiceRuntimeModule().getInMemoryModules(),
      new ProgramRunnerRuntimeModule().getInMemoryModules(),
      new GatewayModule().getInMemoryModules(),
      new DataFabricModules().getInMemoryModules(),
      new MetricsClientRuntimeModule().getInMemoryModules(),
      new LoggingModules().getInMemoryModules(),
      new RouterModules().getInMemoryModules()
    );
  }

  private static List<Module> createPersistentModules(CConfiguration configuration, Configuration hConf) {
    configuration.setIfUnset(Constants.CFG_DATA_LEVELDB_DIR, Constants.DEFAULT_DATA_LEVELDB_DIR);

    String environment =
      configuration.get(Constants.CFG_APPFABRIC_ENVIRONMENT, Constants.DEFAULT_APPFABRIC_ENVIRONMENT);
    if (environment.equals("vpc")) {
      System.err.println("Reactor Environment : " + environment);
    }

    configuration.set(Constants.CFG_DATA_INMEMORY_PERSISTENCE, Constants.InMemoryPersistenceType.LEVELDB.name());
    configuration.setBoolean(Constants.CFG_DATA_LEVELDB_ENABLED, true);

    String passportUri = configuration.get(Constants.Gateway.CFG_PASSPORT_SERVER_URI);
    final PassportClient client = passportUri == null || passportUri.isEmpty() ? new PassportClient()
                                                                               : PassportClient.create(passportUri);

    return ImmutableList.of(
      new AbstractModule() {
        @Override
        protected void configure() {
          bind(PassportClient.class).toProvider(new Provider<PassportClient>() {
            @Override
            public PassportClient get() {
              return client;
            }
          });
        }
      },
      new ConfigModule(configuration, hConf),
      new IOModule(),
<<<<<<< HEAD
      new SecurityModule(),
=======
      new AuthModule(),
>>>>>>> 4f3859f9
      new DiscoveryRuntimeModule().getSingleNodeModules(),
      new LocationRuntimeModule().getSingleNodeModules(),
      new AppFabricServiceRuntimeModule().getSingleNodeModules(),
      new ProgramRunnerRuntimeModule().getSingleNodeModules(),
      new GatewayModule().getSingleNodeModules(),
      new DataFabricModules().getSingleNodeModules(configuration),
      new MetricsClientRuntimeModule().getSingleNodeModules(),
      new LoggingModules().getSingleNodeModules(),
      new RouterModules().getSingleNodeModules(),
      new SecurityModule());
  }
}<|MERGE_RESOLUTION|>--- conflicted
+++ resolved
@@ -65,7 +65,6 @@
   private final InMemoryTransactionManager transactionManager;
 
   private InMemoryZKServer zookeeper;
-  private ExternalAuthenticationServer externalAuthenticationServer;
 
   public SingleNodeMain(List<Module> modules, CConfiguration configuration, String webAppPath) {
     this.configuration = configuration;
@@ -81,7 +80,6 @@
     externalAuthenticationServer = injector.getInstance(ExternalAuthenticationServer.class);
 
     metricsCollectionService = injector.getInstance(MetricsCollectionService.class);
-    externalAuthenticationServer = injector.getInstance(ExternalAuthenticationServer.class);
     Runtime.getRuntime().addShutdownHook(new Thread() {
       @Override
       public void run() {
@@ -301,11 +299,7 @@
       },
       new ConfigModule(configuration, hConf),
       new IOModule(),
-<<<<<<< HEAD
-      new SecurityModule(),
-=======
       new AuthModule(),
->>>>>>> 4f3859f9
       new DiscoveryRuntimeModule().getSingleNodeModules(),
       new LocationRuntimeModule().getSingleNodeModules(),
       new AppFabricServiceRuntimeModule().getSingleNodeModules(),
