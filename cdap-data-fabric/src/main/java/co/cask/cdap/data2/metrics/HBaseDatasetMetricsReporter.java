/*
 * Copyright © 2014-2015 Cask Data, Inc.
 *
 * Licensed under the Apache License, Version 2.0 (the "License"); you may not
 * use this file except in compliance with the License. You may obtain a copy of
 * the License at
 *
 * http://www.apache.org/licenses/LICENSE-2.0
 *
 * Unless required by applicable law or agreed to in writing, software
 * distributed under the License is distributed on an "AS IS" BASIS, WITHOUT
 * WARRANTIES OR CONDITIONS OF ANY KIND, either express or implied. See the
 * License for the specific language governing permissions and limitations under
 * the License.
 */

package co.cask.cdap.data2.metrics;

import co.cask.cdap.api.dataset.DatasetSpecification;
import co.cask.cdap.common.conf.CConfiguration;
import co.cask.cdap.common.conf.Constants;
import co.cask.cdap.common.metrics.MetricsCollectionService;
import co.cask.cdap.common.metrics.MetricsCollector;
import co.cask.cdap.data2.datafabric.DefaultDatasetNamespace;
import co.cask.cdap.data2.dataset2.DatasetFramework;
import co.cask.cdap.data2.dataset2.DatasetManagementException;
import co.cask.cdap.data2.dataset2.DatasetNamespace;
import co.cask.cdap.data2.util.hbase.HBaseTableUtil;
import co.cask.cdap.proto.Id;
import com.google.common.base.CharMatcher;
import com.google.common.collect.ImmutableMap;
import com.google.common.util.concurrent.AbstractScheduledService;
import com.google.inject.Inject;
import org.apache.hadoop.conf.Configuration;
import org.apache.hadoop.hbase.client.HBaseAdmin;
import org.apache.twill.common.Threads;
import org.slf4j.Logger;
import org.slf4j.LoggerFactory;

import java.io.IOException;
import java.util.Collection;
import java.util.Map;
import java.util.concurrent.Executors;
import java.util.concurrent.ScheduledExecutorService;
import java.util.concurrent.TimeUnit;

/**
 * Collects HBase-based dataset's metrics from HBase.
 */
// todo: consider extracting base class from HBaseDatasetMetricsReporter and LevelDBDatasetMetricsReporter
public class HBaseDatasetMetricsReporter extends AbstractScheduledService implements DatasetMetricsReporter {
  private static final Logger LOG = LoggerFactory.getLogger(HBaseDatasetMetricsReporter.class);
  private final int reportIntervalInSec;

  private final MetricsCollectionService metricsService;
  private final Configuration hConf;
  private final HBaseTableUtil hBaseTableUtil;
  private final DatasetNamespace userDsNamespace;
  private final DatasetFramework dsFramework;

  private ScheduledExecutorService executor;
  private HBaseAdmin hAdmin;

  @Inject
  public HBaseDatasetMetricsReporter(MetricsCollectionService metricsService, HBaseTableUtil hBaseTableUtil,
<<<<<<< HEAD
                                     Configuration hConf, CConfiguration conf, DatasetFramework dsFramework) {
    this.metricsService = metricsService;
    this.hBaseTableUtil = hBaseTableUtil;
    this.hConf = hConf;
    this.reportIntervalInSec = conf.getInt(Constants.Metrics.Dataset.HBASE_STATS_REPORT_INTERVAL);
    this.userDsNamespace = new DefaultDatasetNamespace(conf);
    this.dsFramework = dsFramework;
=======
                                     Configuration hConf, CConfiguration cConf) {
    this.metricsService = metricsService;
    this.hBaseTableUtil = hBaseTableUtil;
    this.hConf = hConf;
    this.reportIntervalInSec = cConf.getInt(Constants.Metrics.Dataset.HBASE_STATS_REPORT_INTERVAL);
    this.userDsNamespace = new DefaultDatasetNamespace(cConf);
>>>>>>> bc35ec40
  }

  @Override
  protected void startUp() throws Exception {
    hAdmin = new HBaseAdmin(hConf);
  }

  @Override
  protected void shutDown() throws Exception {
    if (executor != null) {
      executor.shutdownNow();
    }
    if (hAdmin != null) {
      hAdmin.close();
    }
  }

  @Override
  protected void runOneIteration() throws Exception {
    reportHBaseStats();
  }

  @Override
  protected Scheduler scheduler() {
    return Scheduler.newFixedRateSchedule(0, reportIntervalInSec, TimeUnit.SECONDS);
  }

  @Override
  protected final ScheduledExecutorService executor() {
    executor = Executors.newSingleThreadScheduledExecutor(
      Threads.createDaemonThreadFactory("HBaseDatasetMetricsReporter-scheduler"));
    return executor;
  }

  private void reportHBaseStats() throws IOException, DatasetManagementException {
    Map<String, HBaseTableUtil.TableStats> tableStats = hBaseTableUtil.getTableStats(hAdmin);
    if (tableStats.size() > 0) {
      report(tableStats);
    }
  }

  private static boolean isValidDatasetId(String datasetId) {
    return CharMatcher.inRange('A', 'Z')
      .or(CharMatcher.inRange('a', 'z'))
      .or(CharMatcher.is('-'))
      .or(CharMatcher.is('_'))
      .or(CharMatcher.inRange('0', '9'))
      .or(CharMatcher.is('.'))
      .or(CharMatcher.is('$')).matchesAllOf(datasetId);
  }

  private void report(Map<String, HBaseTableUtil.TableStats> datasetStat) {
    // we use "0" as runId: it is required by metrics system to provide something at this point
    for (Map.Entry<String, HBaseTableUtil.TableStats> statEntry : datasetStat.entrySet()) {
      if (!isValidDatasetId(statEntry.getKey())) {
        // todo: how to deal with hbase:meta dataset
        continue;
      }
      Id.DatasetInstance datasetInstance = userDsNamespace.fromNamespaced(statEntry.getKey());
      if (datasetInstance == null) {
        // not a user dataset
        continue;
      }
      try {
        Collection<DatasetSpecification> instances = dsFramework.getInstances(datasetInstance.getNamespace());
        for (DatasetSpecification spec : instances) {
          if (statEntry.getKey().startsWith(spec.getName())) {
            datasetInstance = userDsNamespace.fromNamespaced(spec.getName());
            break;
          }
        }
      } catch (DatasetManagementException e) {
        // No op
      }
      MetricsCollector collector =
        metricsService.getCollector(ImmutableMap.of(Constants.Metrics.Tag.NAMESPACE, Constants.DEFAULT_NAMESPACE,
                                                    Constants.Metrics.Tag.DATASET, datasetInstance.getId()));

      // legacy format: dataset name is in the tag. See DatasetInstantiator for more details
      collector.gauge("dataset.size.mb", statEntry.getValue().getTotalSizeMB());
    }
  }
}<|MERGE_RESOLUTION|>--- conflicted
+++ resolved
@@ -16,7 +16,6 @@
 
 package co.cask.cdap.data2.metrics;
 
-import co.cask.cdap.api.dataset.DatasetSpecification;
 import co.cask.cdap.common.conf.CConfiguration;
 import co.cask.cdap.common.conf.Constants;
 import co.cask.cdap.common.metrics.MetricsCollectionService;
@@ -26,6 +25,7 @@
 import co.cask.cdap.data2.dataset2.DatasetManagementException;
 import co.cask.cdap.data2.dataset2.DatasetNamespace;
 import co.cask.cdap.data2.util.hbase.HBaseTableUtil;
+import co.cask.cdap.proto.DatasetSpecificationSummary;
 import co.cask.cdap.proto.Id;
 import com.google.common.base.CharMatcher;
 import com.google.common.collect.ImmutableMap;
@@ -63,7 +63,6 @@
 
   @Inject
   public HBaseDatasetMetricsReporter(MetricsCollectionService metricsService, HBaseTableUtil hBaseTableUtil,
-<<<<<<< HEAD
                                      Configuration hConf, CConfiguration conf, DatasetFramework dsFramework) {
     this.metricsService = metricsService;
     this.hBaseTableUtil = hBaseTableUtil;
@@ -71,14 +70,6 @@
     this.reportIntervalInSec = conf.getInt(Constants.Metrics.Dataset.HBASE_STATS_REPORT_INTERVAL);
     this.userDsNamespace = new DefaultDatasetNamespace(conf);
     this.dsFramework = dsFramework;
-=======
-                                     Configuration hConf, CConfiguration cConf) {
-    this.metricsService = metricsService;
-    this.hBaseTableUtil = hBaseTableUtil;
-    this.hConf = hConf;
-    this.reportIntervalInSec = cConf.getInt(Constants.Metrics.Dataset.HBASE_STATS_REPORT_INTERVAL);
-    this.userDsNamespace = new DefaultDatasetNamespace(cConf);
->>>>>>> bc35ec40
   }
 
   @Override
@@ -143,8 +134,8 @@
         continue;
       }
       try {
-        Collection<DatasetSpecification> instances = dsFramework.getInstances(datasetInstance.getNamespace());
-        for (DatasetSpecification spec : instances) {
+        Collection<DatasetSpecificationSummary> instances = dsFramework.getInstances(datasetInstance.getNamespace());
+        for (DatasetSpecificationSummary spec : instances) {
           if (statEntry.getKey().startsWith(spec.getName())) {
             datasetInstance = userDsNamespace.fromNamespaced(spec.getName());
             break;
